name: Deploy Graph

on:
  push:
    branches: master

jobs:
  deploy-goerli:
    runs-on: ubuntu-latest
    environment: graph
    steps:
      - uses: actions/checkout@v2
      - name: Install node
        uses: actions/setup-node@v1
        with:
          node-version: 14
      - name: Install
        run: yarn --frozen-lockfile
      - name: Assets
        run: yarn generate-assets goerli
      - name: Codegen
        run: yarn codegen
      - name: Build
        run: yarn build
      - uses: gtaschuk/graph-deploy@v0.1.12
        with:
          graph_access_token: ${{secrets.GRAPH_ACCESS_TOKEN}}
          graph_subgraph_name: "balancer-goerli-v2"
          graph_account: "balancer-labs"
          graph_config_file: "subgraph.goerli.yaml"
  deploy-mainnet:
    runs-on: ubuntu-latest
    environment: graph
    steps:
      - uses: actions/checkout@v2
      - name: Install node
        uses: actions/setup-node@v1
        with:
          node-version: 14
      - name: Install
        run: yarn --frozen-lockfile
      - name: Assets
        run: yarn generate-assets
      - name: Codegen
        run: yarn codegen
      - name: Build
        run: yarn build
      - uses: gtaschuk/graph-deploy@v0.1.12
        with:
          graph_access_token: ${{secrets.GRAPH_ACCESS_TOKEN}}
          graph_subgraph_name: "balancer-v2"
          graph_account: "balancer-labs"
          graph_config_file: "subgraph.yaml"
  deploy-polygon:
    runs-on: ubuntu-latest
    environment: graph
    steps:
      - uses: actions/checkout@v2
      - name: Install node
        uses: actions/setup-node@v1
        with:
          node-version: 14
      - name: Install
        run: yarn --frozen-lockfile
      - name: Assets
        run: yarn generate-assets polygon
      - name: Codegen
        run: yarn codegen
      - name: Build
        run: yarn build
      - uses: gtaschuk/graph-deploy@v0.1.12
        with:
          graph_access_token: ${{secrets.GRAPH_ACCESS_TOKEN}}
          graph_subgraph_name: "balancer-polygon-v2"
          graph_account: "balancer-labs"
          graph_config_file: "subgraph.polygon.yaml"
  # deploy-polygon-pruned:
  #   runs-on: ubuntu-latest
  #   environment: graph
  #   steps:
  #     - uses: actions/checkout@v2
  #     - name: Install node
  #       uses: actions/setup-node@v1
  #       with:
  #         node-version: 14
  #     - name: Install
  #       run: yarn --frozen-lockfile
  #     - name: Assets
  #       run: yarn generate-assets polygon-prune
  #     - name: Codegen
  #       run: yarn codegen
  #     - name: Build
  #       run: yarn build
  #     - uses: gtaschuk/graph-deploy@v0.1.12
  #       with:
  #         graph_access_token: ${{secrets.GRAPH_ACCESS_TOKEN}}
  #         graph_subgraph_name: "balancer-polygon-v2-pruned"
  #         graph_account: "balancer-labs"
  #         graph_config_file: "subgraph.polygon.yaml"
  deploy-arbitrum:
    runs-on: ubuntu-latest
    environment: graph
    steps:
      - uses: actions/checkout@v2
      - name: Install node
        uses: actions/setup-node@v1
        with:
          node-version: 14
      - name: Install
        run: yarn --frozen-lockfile
      - name: Assets
        run: yarn generate-assets arbitrum
      - name: Codegen
        run: yarn codegen
      - name: Build
        run: yarn build
      - uses: gtaschuk/graph-deploy@v0.1.12
        with:
          graph_access_token: ${{secrets.GRAPH_ACCESS_TOKEN}}
<<<<<<< HEAD
          graph_subgraph_name: "balancer-arbitrum-v2"
=======
          graph_subgraph_name: "balancer-polygon-prune-v2"
>>>>>>> b0d36bb8
          graph_account: "balancer-labs"
          graph_config_file: "subgraph.arbitrum.yaml"
  deploy-gnosis:
    runs-on: ubuntu-latest
    environment: graph
    steps:
      - uses: actions/checkout@v2
      - name: Install node
        uses: actions/setup-node@v1
        with:
          node-version: 14
      - name: Install
        run: yarn --frozen-lockfile
      - name: Assets
        run: yarn generate-assets gnosis
      - name: Codegen
        run: yarn codegen
      - name: Build
        run: yarn build
      - uses: gtaschuk/graph-deploy@v0.1.12
        with:
          graph_access_token: ${{secrets.GRAPH_ACCESS_TOKEN}}
          graph_subgraph_name: "balancer-gnosis-chain-v2"
          graph_account: "balancer-labs"
          graph_config_file: "subgraph.gnosis.yaml"
  deploy-bnb:
    runs-on: ubuntu-latest
    environment: graph
    steps:
      - uses: actions/checkout@v2
      - name: Install node
        uses: actions/setup-node@v1
        with:
          node-version: 14
      - name: Install
        run: yarn --frozen-lockfile
      - name: Assets
        run: yarn generate-assets bnb
      - name: Codegen
        run: yarn codegen
      - name: Build
        run: yarn build
      - uses: gtaschuk/graph-deploy@v0.1.12
        with:
          graph_access_token: ${{secrets.GRAPH_ACCESS_TOKEN}}
          graph_subgraph_name: "balancer-bnbchain-v2"
          graph_account: "balancer-labs"
          graph_config_file: "subgraph.bnb.yaml"
env:
  CI: true<|MERGE_RESOLUTION|>--- conflicted
+++ resolved
@@ -74,29 +74,29 @@
           graph_subgraph_name: "balancer-polygon-v2"
           graph_account: "balancer-labs"
           graph_config_file: "subgraph.polygon.yaml"
-  # deploy-polygon-pruned:
-  #   runs-on: ubuntu-latest
-  #   environment: graph
-  #   steps:
-  #     - uses: actions/checkout@v2
-  #     - name: Install node
-  #       uses: actions/setup-node@v1
-  #       with:
-  #         node-version: 14
-  #     - name: Install
-  #       run: yarn --frozen-lockfile
-  #     - name: Assets
-  #       run: yarn generate-assets polygon-prune
-  #     - name: Codegen
-  #       run: yarn codegen
-  #     - name: Build
-  #       run: yarn build
-  #     - uses: gtaschuk/graph-deploy@v0.1.12
-  #       with:
-  #         graph_access_token: ${{secrets.GRAPH_ACCESS_TOKEN}}
-  #         graph_subgraph_name: "balancer-polygon-v2-pruned"
-  #         graph_account: "balancer-labs"
-  #         graph_config_file: "subgraph.polygon.yaml"
+  deploy-polygon-pruned:
+    runs-on: ubuntu-latest
+    environment: graph
+    steps:
+      - uses: actions/checkout@v2
+      - name: Install node
+        uses: actions/setup-node@v1
+        with:
+          node-version: 14
+      - name: Install
+        run: yarn --frozen-lockfile
+      - name: Assets
+        run: yarn generate-assets polygon-prune
+      - name: Codegen
+        run: yarn codegen
+      - name: Build
+        run: yarn build
+      - uses: gtaschuk/graph-deploy@v0.1.12
+        with:
+          graph_access_token: ${{secrets.GRAPH_ACCESS_TOKEN}}
+          graph_subgraph_name: "balancer-polygon-prune-v2"
+          graph_account: "balancer-labs"
+          graph_config_file: "subgraph.polygon.yaml"
   deploy-arbitrum:
     runs-on: ubuntu-latest
     environment: graph
@@ -117,11 +117,7 @@
       - uses: gtaschuk/graph-deploy@v0.1.12
         with:
           graph_access_token: ${{secrets.GRAPH_ACCESS_TOKEN}}
-<<<<<<< HEAD
           graph_subgraph_name: "balancer-arbitrum-v2"
-=======
-          graph_subgraph_name: "balancer-polygon-prune-v2"
->>>>>>> b0d36bb8
           graph_account: "balancer-labs"
           graph_config_file: "subgraph.arbitrum.yaml"
   deploy-gnosis:

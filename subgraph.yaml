specVersion: 0.0.2
description: Balancer is a non-custodial portfolio manager, liquidity provider, and price sensor.
repository: https://github.com/balancer-labs/balancer-subgraph-v2
schema:
  file: ./schema.graphql
dataSources:
  - kind: ethereum/contract
    name: Vault
    network: mainnet
    source:
      address: '0xBA12222222228d8Ba445958a75a0704d566BF2C8'
      abi: Vault
      startBlock: 12272146
    mapping:
      kind: ethereum/events
      apiVersion: 0.0.5
      language: wasm/assemblyscript
      file: ./src/mappings/vault.ts
      entities:
        - Balancer
        - Pool
        - PoolToken
        - User
        - UserInternalBalance
        - Token
        - TokenSnapshot
        - TradePair
        - TradePairSnapshot
        - BalancerSnapshot
      abis:
        - name: Vault
          file: ./abis/Vault.json
        - name: ERC20
          file: ./abis/ERC20.json
        - name: WeightedPool
          file: ./abis/WeightedPool.json
        - name: StablePool
          file: ./abis/StablePool.json
      eventHandlers:
        - event: Swap(indexed bytes32,indexed address,indexed address,uint256,uint256)
          handler: handleSwapEvent
        - event: PoolBalanceChanged(indexed bytes32,indexed address,address[],int256[],uint256[])
          handler: handleBalanceChange
        - event: PoolBalanceManaged(indexed bytes32,indexed address,indexed address,int256,int256)
          handler: handleBalanceManage
        - event: InternalBalanceChanged(indexed address,indexed address,int256)
          handler: handleInternalBalanceChange
  - kind: ethereum/contract
    name: WeightedPoolFactory
    network: mainnet
    source:
      address: '0x8E9aa87E45e92bad84D5F8DD1bff34Fb92637dE9'
      abi: WeightedPoolFactory
      startBlock: 12272146
    mapping:
      kind: ethereum/events
      apiVersion: 0.0.5
      language: wasm/assemblyscript
      file: ./src/mappings/poolFactory.ts
      entities:
        - Balancer
        - Pool
      abis:
        - name: Vault
          file: ./abis/Vault.json
        - name: ERC20
          file: ./abis/ERC20.json
        - name: WeightedPoolFactory
          file: ./abis/WeightedPoolFactory.json
        - name: WeightedPool
          file: ./abis/WeightedPool.json
      eventHandlers:
        - event: PoolCreated(indexed address)
          handler: handleNewWeightedPool
  - kind: ethereum/contract
    name: WeightedPool2TokenFactory
    network: mainnet
    source:
      address: '0xA5bf2ddF098bb0Ef6d120C98217dD6B141c74EE0'
      abi: WeightedPoolFactory
      startBlock: 12272146
    mapping:
      kind: ethereum/events
      apiVersion: 0.0.5
      language: wasm/assemblyscript
      file: ./src/mappings/poolFactory.ts
      entities:
        - Balancer
        - Pool
      abis:
        - name: Vault
          file: ./abis/Vault.json
        - name: ERC20
          file: ./abis/ERC20.json
        - name: WeightedPoolFactory
          file: ./abis/WeightedPoolFactory.json
        - name: WeightedPool
          file: ./abis/WeightedPool.json
      eventHandlers:
        - event: PoolCreated(indexed address)
          handler: handleNewWeightedPool
  - kind: ethereum/contract
    name: StablePoolFactory
    network: mainnet
    source:
      address: '0xc66Ba2B6595D3613CCab350C886aCE23866EDe24'
      abi: StablePoolFactory
      startBlock: 12703127
    mapping:
      kind: ethereum/events
      apiVersion: 0.0.5
      language: wasm/assemblyscript
      file: ./src/mappings/poolFactory.ts
      entities:
        - Balancer
        - Pool
      abis:
        - name: Vault
          file: ./abis/Vault.json
        - name: ERC20
          file: ./abis/ERC20.json
        - name: StablePoolFactory
          file: ./abis/StablePoolFactory.json
        - name: StablePool
          file: ./abis/StablePool.json
      eventHandlers:
        - event: PoolCreated(indexed address)
          handler: handleNewStablePool
  - kind: ethereum/contract
    name: MetaStablePoolFactory
    network: mainnet
    source:
      address: '0x67d27634E44793fE63c467035E31ea8635117cd4'
      abi: MetaStablePoolFactory
      startBlock: 13011941
    mapping:
      kind: ethereum/events
      apiVersion: 0.0.5
      language: wasm/assemblyscript
      file: ./src/mappings/poolFactory.ts
      entities:
        - Balancer
        - Pool
      abis:
        - name: Vault
          file: ./abis/Vault.json
        - name: ERC20
          file: ./abis/ERC20.json
        - name: MetaStablePoolFactory
          file: ./abis/MetaStablePoolFactory.json
        - name: StablePool
          file: ./abis/StablePool.json
        - name: MetaStablePool
          file: ./abis/MetaStablePool.json
      eventHandlers:
        - event: PoolCreated(indexed address)
          handler: handleNewMetaStablePool
  - kind: ethereum/contract
    name: LiquidityBootstrappingPoolFactory
    network: mainnet
    source:
      address: '0x751A0bC0e3f75b38e01Cf25bFCE7fF36DE1C87DE'
      abi: LiquidityBootstrappingPoolFactory
      startBlock: 12871780
    mapping:
      kind: ethereum/events
      apiVersion: 0.0.5
      language: wasm/assemblyscript
      file: ./src/mappings/poolFactory.ts
      entities:
        - Balancer
        - Pool
      abis:
        - name: Vault
          file: ./abis/Vault.json
        - name: ERC20
          file: ./abis/ERC20.json
        - name: WeightedPool
          file: ./abis/WeightedPool.json
        - name: LiquidityBootstrappingPoolFactory
          file: ./abis/LiquidityBootstrappingPoolFactory.json
        - name: LiquidityBootstrappingPool
          file: ./abis/LiquidityBootstrappingPool.json
      eventHandlers:
        - event: PoolCreated(indexed address)
          handler: handleNewLiquidityBootstrappingPool
  - kind: ethereum/contract
    name: InvestmentPoolFactory
    network: mainnet
    source:
      address: '0x48767F9F868a4A7b86A90736632F6E44C2df7fa9'
      abi: InvestmentPoolFactory
      startBlock: 13279079
    mapping:
      kind: ethereum/events
      apiVersion: 0.0.5
      language: wasm/assemblyscript
      file: ./src/mappings/poolFactory.ts
      entities:
        - Balancer
        - Pool
      abis:
        - name: Vault
          file: ./abis/Vault.json
        - name: ERC20
          file: ./abis/ERC20.json
        - name: WeightedPool
          file: ./abis/WeightedPool.json
        - name: InvestmentPoolFactory
          file: ./abis/InvestmentPoolFactory.json
        - name: InvestmentPool
          file: ./abis/InvestmentPool.json
      eventHandlers:
        - event: PoolCreated(indexed address)
          handler: handleNewInvestmentPool
  - kind: ethereum/contract
    name: ConvergentPoolFactory
    network: mainnet
    source:
      address: '0xb7561f547F3207eDb42A6AfA42170Cd47ADD17BD'
      abi: ConvergentPoolFactory
      startBlock: 12686198
    mapping:
      kind: ethereum/events
      apiVersion: 0.0.5
      language: wasm/assemblyscript
      file: ./src/mappings/poolFactory.ts
      entities:
        - Balancer
        - Pool
      abis:
        - name: Vault
          file: ./abis/Vault.json
        - name: ERC20
          file: ./abis/ERC20.json
        - name: ConvergentPoolFactory
          file: ./abis/ConvergentPoolFactory.json
        - name: ConvergentCurvePool
          file: ./abis/ConvergentCurvePool.json
      eventHandlers:
        - event: PoolCreated(indexed address)
          handler: handleNewCCPPool
templates:
  - kind: ethereum/contract
    name: WeightedPool
    network: mainnet
    source:
      abi: WeightedPool
    mapping:
      kind: ethereum/events
      apiVersion: 0.0.5
      language: wasm/assemblyscript
      file: ./src/mappings/poolController.ts
      entities:
        - Pool
        - PoolShare
        - Swap
        - PoolToken
      abis:
        - name: WeightedPool
          file: ./abis/WeightedPool.json
        - name: BalancerPoolToken
          file: ./abis/BalancerPoolToken.json
      eventHandlers:
        - event: Transfer(indexed address,indexed address,uint256)
          handler: handleTransfer
        - event: SwapFeePercentageChanged(uint256)
          handler: handleSwapFeePercentageChange
        - event: PausedStateChanged(bool)
          handler: handlePausedStateChanged
  - kind: ethereum/contract
    name: StablePool
    network: mainnet
    source:
      abi: StablePool
    mapping:
      kind: ethereum/events
      apiVersion: 0.0.5
      language: wasm/assemblyscript
      file: ./src/mappings/poolController.ts
      entities:
        - Pool
        - PoolShare
        - Swap
        - PoolToken
      abis:
        - name: WeightedPool # Necessary for Transfer handler
          file: ./abis/WeightedPool.json
        - name: StablePool
          file: ./abis/StablePool.json
        - name: BalancerPoolToken
          file: ./abis/BalancerPoolToken.json
      eventHandlers:
        - event: Transfer(indexed address,indexed address,uint256)
          handler: handleTransfer
        - event: SwapFeePercentageChanged(uint256)
          handler: handleSwapFeePercentageChange
        - event: AmpUpdateStarted(uint256,uint256,uint256,uint256)
          handler: handleAmpUpdateStarted
        - event: AmpUpdateStopped(uint256)
          handler: handleAmpUpdateStopped
        - event: PausedStateChanged(bool)
          handler: handlePausedStateChanged
  - kind: ethereum/contract
    name: MetaStablePool
    network: mainnet
    source:
      abi: MetaStablePool
    mapping:
      kind: ethereum/events
      apiVersion: 0.0.5
      language: wasm/assemblyscript
      file: ./src/mappings/poolController.ts
      entities:
        - Pool
        - PoolShare
        - Swap
        - PoolToken
        - PriceRateProvider
      abis:
        - name: WeightedPool # Necessary for Transfer handler
          file: ./abis/WeightedPool.json
        - name: MetaStablePool
          file: ./abis/MetaStablePool.json
        - name: BalancerPoolToken
          file: ./abis/BalancerPoolToken.json
      eventHandlers:
        - event: Transfer(indexed address,indexed address,uint256)
          handler: handleTransfer
        - event: SwapFeePercentageChanged(uint256)
          handler: handleSwapFeePercentageChange
        - event: PriceRateProviderSet(indexed address,indexed address,uint256)
          handler: handlePriceRateProviderSet
        - event: PriceRateCacheUpdated(indexed address,uint256)
          handler: handlePriceRateCacheUpdated
        - event: PausedStateChanged(bool)
          handler: handlePausedStateChanged
  - kind: ethereum/contract
    name: ConvergentCurvePool
    network: mainnet
    source:
      abi: ConvergentCurvePool
    mapping:
      kind: ethereum/events
      apiVersion: 0.0.5
      language: wasm/assemblyscript
      file: ./src/mappings/poolController.ts
      entities:
        - Pool
        - PoolShare
        - Swap
        - PoolToken
      abis:
        - name: WeightedPool
          file: ./abis/WeightedPool.json
        - name: ConvergentCurvePool
          file: ./abis/ConvergentCurvePool.json
        - name: BalancerPoolToken
          file: ./abis/BalancerPoolToken.json
      eventHandlers:
        - event: Transfer(indexed address,indexed address,uint256)
          handler: handleTransfer
  - kind: ethereum/contract
    name: LiquidityBootstrappingPool
    network: mainnet
    source:
      abi: LiquidityBootstrappingPool
    mapping:
      kind: ethereum/events
      apiVersion: 0.0.5
      language: wasm/assemblyscript
      file: ./src/mappings/poolController.ts
      entities:
        - Pool
        - PoolShare
        - Swap
        - PoolToken
        - GradualWeightUpdate
      abis:
        - name: WeightedPool
          file: ./abis/WeightedPool.json
        - name: LiquidityBootstrappingPool
          file: ./abis/LiquidityBootstrappingPool.json
      eventHandlers:
        - event: Transfer(indexed address,indexed address,uint256)
          handler: handleTransfer
        - event: SwapFeePercentageChanged(uint256)
          handler: handleSwapFeePercentageChange
        - event: SwapEnabledSet(bool)
          handler: handleSwapEnabledSet
        - event: GradualWeightUpdateScheduled(uint256,uint256,uint256[],uint256[])
          handler: handleGradualWeightUpdateScheduled
        - event: PausedStateChanged(bool)
          handler: handlePausedStateChanged
  - kind: ethereum/contract
    name: InvestmentPool
    network: mainnet
    source:
      abi: InvestmentPool
    mapping:
      kind: ethereum/events
      apiVersion: 0.0.5
      language: wasm/assemblyscript
      file: ./src/mappings/poolController.ts
      entities:
        - Pool
        - PoolShare
        - Swap
        - PoolToken
        - GradualWeightUpdate
      abis:
        - name: WeightedPool
          file: ./abis/WeightedPool.json
        - name: InvestmentPool
          file: ./abis/InvestmentPool.json
      eventHandlers:
        - event: Transfer(indexed address,indexed address,uint256)
          handler: handleTransfer
        - event: SwapFeePercentageChanged(uint256)
          handler: handleSwapFeePercentageChange
        - event: SwapEnabledSet(bool)
          handler: handleSwapEnabledSet
        - event: GradualWeightUpdateScheduled(uint256,uint256,uint256[],uint256[])
          handler: handleGradualWeightUpdateScheduled
        - event: ManagementFeePercentageChanged(uint256)
          handler: handleManagementFeePercentageChanged
<<<<<<< HEAD
  - kind: ethereum/contract
    name: StablePhantomPool
    network: mainnet
    source:
      abi: StablePhantomPool
    mapping:
      kind: ethereum/events
      apiVersion: 0.0.5
      language: wasm/assemblyscript
      file: ./src/mappings/poolController.ts
      entities:
        - Pool
        - PoolShare
        - Swap
        - PoolToken
        - GradualWeightUpdate
      abis:
        - name: WeightedPool
          file: ./abis/WeightedPool.json
        - name: MetaStablePool
          file: ./abis/MetaStablePool.json
        - name: StablePhantomPool
          file: ./abis/StablePhantomPool.json
      eventHandlers:
        - event: Transfer(indexed address,indexed address,uint256)
          handler: handleTransfer
        - event: SwapFeePercentageChanged(uint256)
          handler: handleSwapFeePercentageChange
        - event: TokenRateProviderSet(indexed address,indexed address,uint256)
          handler: handlePriceRateProviderSet
        - event: TokenRateCacheUpdated(indexed address,uint256)
          handler: handlePriceRateCacheUpdated
  - kind: ethereum/contract
    name: LinearPool
    network: mainnet
    source:
      abi: LinearPool
    mapping:
      kind: ethereum/events
      apiVersion: 0.0.5
      language: wasm/assemblyscript
      file: ./src/mappings/poolController.ts
      entities:
        - Pool
        - PoolShare
        - Swap
        - PoolToken
        - GradualWeightUpdate
      abis:
        - name: WeightedPool
          file: ./abis/WeightedPool.json
        - name: MetaStablePool
          file: ./abis/MetaStablePool.json
        - name: LinearPool
          file: ./abis/LinearPool.json
      eventHandlers:
        - event: Transfer(indexed address,indexed address,uint256)
          handler: handleTransfer
        - event: SwapFeePercentageChanged(uint256)
          handler: handleSwapFeePercentageChange
        - event: TargetsSet(uint256,uint256)
          handler: handleTargetsSet
        - event: PriceRateProviderSet(indexed address,indexed address,uint256)
          handler: handlePriceRateProviderSet
        - event: PriceRateCacheUpdated(indexed address,uint256)
          handler: handlePriceRateCacheUpdated
=======
        - event: PausedStateChanged(bool)
          handler: handlePausedStateChanged
 
>>>>>>> e1130986
<|MERGE_RESOLUTION|>--- conflicted
+++ resolved
@@ -424,7 +424,8 @@
           handler: handleGradualWeightUpdateScheduled
         - event: ManagementFeePercentageChanged(uint256)
           handler: handleManagementFeePercentageChanged
-<<<<<<< HEAD
+        - event: PausedStateChanged(bool)
+          handler: handlePausedStateChanged
   - kind: ethereum/contract
     name: StablePhantomPool
     network: mainnet
@@ -490,9 +491,4 @@
         - event: PriceRateProviderSet(indexed address,indexed address,uint256)
           handler: handlePriceRateProviderSet
         - event: PriceRateCacheUpdated(indexed address,uint256)
-          handler: handlePriceRateCacheUpdated
-=======
-        - event: PausedStateChanged(bool)
-          handler: handlePausedStateChanged
- 
->>>>>>> e1130986
+          handler: handlePriceRateCacheUpdated
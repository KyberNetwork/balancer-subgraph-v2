--- conflicted
+++ resolved
@@ -1,14 +1,10 @@
 import { Address, BigDecimal, BigInt, log } from '@graphprotocol/graph-ts';
 import { OracleEnabledChanged } from '../types/templates/WeightedPool2Tokens/WeightedPool2Tokens';
-<<<<<<< HEAD
-import { SwapFeePercentageChanged } from '../types/templates/WeightedPool/WeightedPool';
-=======
 import {
   WeightedPool,
   PausedStateChanged,
   SwapFeePercentageChanged,
 } from '../types/templates/WeightedPool/WeightedPool';
->>>>>>> 5914d0ff
 import {
   GradualWeightUpdateScheduled,
   SwapEnabledSet,
@@ -125,16 +121,11 @@
   setSwapEnabled(poolContract.pool, false);
 }
 
-<<<<<<< HEAD
 export function handleUnpauseGyroPool(event: UnpausedLocally): void {
   let poolAddress = event.address;
   let poolContract = PoolContract.load(poolAddress.toHexString());
   if (poolContract == null) return;
   setSwapEnabled(poolContract.pool, true);
-=======
-  pool.recoveryMode = event.params.enabled;
-  pool.save();
->>>>>>> 5914d0ff
 }
 
 /************************************

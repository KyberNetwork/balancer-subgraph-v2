import { ZERO_BD, ZERO, FX_AGGREGATOR_ADDRESSES } from './helpers/constants';
import {
  getPoolTokenManager,
  getPoolTokens,
  isMetaStableDeprecated,
  PoolType,
  setPriceRateProviders,
} from './helpers/pools';

import {
  newPoolEntity,
  createPoolTokenEntity,
  scaleDown,
  getBalancerSnapshot,
  tokenToDecimal,
  stringToBytes,
} from './helpers/misc';
import { updatePoolWeights } from './helpers/weighted';

import { BigInt, Address, Bytes, BigDecimal, ethereum } from '@graphprotocol/graph-ts';
import { PoolCreated } from '../types/WeightedPoolFactory/WeightedPoolFactory';
import { AaveLinearPoolCreated } from '../types/AaveLinearPoolV3Factory/AaveLinearPoolV3Factory';
import { EulerLinearPoolCreated } from '../types/EulerLinearPoolFactory/EulerLinearPoolFactory';
import { Erc4626LinearPoolCreated } from '../types/ERC4626LinearPoolV3Factory/ERC4626LinearPoolV3Factory';
import { Balancer, Pool, PoolContract } from '../types/schema';

// datasource
import { OffchainAggregator, WeightedPool as WeightedPoolTemplate } from '../types/templates';
import { WeightedPoolV2 as WeightedPoolV2Template } from '../types/templates';
import { WeightedPool2Tokens as WeightedPool2TokensTemplate } from '../types/templates';
import { StablePool as StablePoolTemplate } from '../types/templates';
import { MetaStablePool as MetaStablePoolTemplate } from '../types/templates';
import { StablePhantomPool as StablePhantomPoolTemplate } from '../types/templates';
import { StablePhantomPoolV2 as StablePhantomPoolV2Template } from '../types/templates';
import { ConvergentCurvePool as CCPoolTemplate } from '../types/templates';
import { LiquidityBootstrappingPool as LiquidityBootstrappingPoolTemplate } from '../types/templates';
import { InvestmentPool as InvestmentPoolTemplate } from '../types/templates';
import { LinearPool as LinearPoolTemplate } from '../types/templates';
import { Gyro2Pool as Gyro2PoolTemplate } from '../types/templates';
import { Gyro3Pool as Gyro3PoolTemplate } from '../types/templates';
import { GyroEPool as GyroEPoolTemplate } from '../types/templates';
import { FXPool as FXPoolTemplate } from '../types/templates';

import { WeightedPool } from '../types/templates/WeightedPool/WeightedPool';
import { StablePool } from '../types/templates/StablePool/StablePool';
import { ConvergentCurvePool } from '../types/templates/ConvergentCurvePool/ConvergentCurvePool';
import { LinearPool } from '../types/templates/LinearPool/LinearPool';
import { Gyro2Pool } from '../types/templates/Gyro2Pool/Gyro2Pool';
import { Gyro3Pool } from '../types/templates/Gyro3Pool/Gyro3Pool';
import { GyroEPool } from '../types/templates/GyroEPool/GyroEPool';
import { ERC20 } from '../types/Vault/ERC20';

function createWeightedLikePool(event: PoolCreated, poolType: string, poolTypeVersion: i32 = 1): string | null {
  let poolAddress: Address = event.params.pool;
  let poolContract = WeightedPool.bind(poolAddress);

  let poolIdCall = poolContract.try_getPoolId();
  let poolId = poolIdCall.value;

  let swapFeeCall = poolContract.try_getSwapFeePercentage();
  let swapFee = swapFeeCall.value;

  let ownerCall = poolContract.try_getOwner();
  let owner = ownerCall.value;

  let pool = handleNewPool(event, poolId, swapFee);
  pool.poolType = poolType;
  pool.poolTypeVersion = poolTypeVersion;
  pool.owner = owner;

  let tokens = getPoolTokens(poolId);
  if (tokens == null) return null;
  pool.tokensList = tokens;

  pool.save();

  handleNewPoolTokens(pool, tokens);

  // Load pool with initial weights
  updatePoolWeights(poolId.toHexString());

  // Create PriceRateProvider entities for WeightedPoolV2
  if (poolTypeVersion == 2) setPriceRateProviders(poolId.toHex(), poolAddress, tokens);

  return poolId.toHexString();
}

export function handleNewWeightedPool(event: PoolCreated): void {
  const pool = createWeightedLikePool(event, PoolType.Weighted);
  if (pool == null) return;
  WeightedPoolTemplate.create(event.params.pool);
}

export function handleNewWeightedPoolV2(event: PoolCreated): void {
  const pool = createWeightedLikePool(event, PoolType.Weighted, 2);
  if (pool == null) return;
  WeightedPoolV2Template.create(event.params.pool);
}

export function handleNewWeightedPoolV3(event: PoolCreated): void {
  const pool = createWeightedLikePool(event, PoolType.Weighted, 3);
  if (pool == null) return;
  WeightedPoolV2Template.create(event.params.pool);
}

export function handleNewWeighted2TokenPool(event: PoolCreated): void {
  createWeightedLikePool(event, PoolType.Weighted);
  WeightedPool2TokensTemplate.create(event.params.pool);
}

export function handleNewLiquidityBootstrappingPool(event: PoolCreated): void {
  const pool = createWeightedLikePool(event, PoolType.LiquidityBootstrapping);
  if (pool == null) return;
  LiquidityBootstrappingPoolTemplate.create(event.params.pool);
}

export function handleNewInvestmentPool(event: PoolCreated): void {
  const pool = createWeightedLikePool(event, PoolType.Investment);
  if (pool == null) return;
  InvestmentPoolTemplate.create(event.params.pool);
}

function createStableLikePool(event: PoolCreated, poolType: string, poolTypeVersion: i32 = 1): string | null {
  let poolAddress: Address = event.params.pool;
  let poolContract = StablePool.bind(poolAddress);

  let poolIdCall = poolContract.try_getPoolId();
  let poolId = poolIdCall.value;

  let swapFeeCall = poolContract.try_getSwapFeePercentage();
  let swapFee = swapFeeCall.value;

  let ownerCall = poolContract.try_getOwner();
  let owner = ownerCall.value;

  let pool = handleNewPool(event, poolId, swapFee);
  pool.poolType = poolType;
  pool.poolTypeVersion = poolTypeVersion;
  pool.owner = owner;

  let tokens = getPoolTokens(poolId);
  if (tokens == null) return null;
  pool.tokensList = tokens;

  pool.save();

  handleNewPoolTokens(pool, tokens);

  return poolId.toHexString();
}

export function handleNewStablePool(event: PoolCreated): void {
  const pool = createStableLikePool(event, PoolType.Stable);
  if (pool == null) return;
  StablePoolTemplate.create(event.params.pool);
}

export function handleNewStablePoolV2(event: PoolCreated): void {
  const pool = createStableLikePool(event, PoolType.Stable, 2);
  if (pool == null) return;
  StablePoolTemplate.create(event.params.pool);
}

export function handleNewMetaStablePool(event: PoolCreated): void {
  if (isMetaStableDeprecated(event.block.number.toI32())) return;

  const pool = createStableLikePool(event, PoolType.MetaStable);
  if (pool == null) return;
  MetaStablePoolTemplate.create(event.params.pool);
}

export function handleNewStablePhantomPool(event: PoolCreated): void {
  const pool = createStableLikePool(event, PoolType.StablePhantom);
  if (pool == null) return;
  StablePhantomPoolTemplate.create(event.params.pool);
}

export function handleNewComposableStablePool(event: PoolCreated): void {
  const pool = createStableLikePool(event, PoolType.ComposableStable);
  if (pool == null) return;
  StablePhantomPoolV2Template.create(event.params.pool);
}

export function handleNewComposableStablePoolV2(event: PoolCreated): void {
  const pool = createStableLikePool(event, PoolType.ComposableStable, 2);
  if (pool == null) return;
  StablePhantomPoolV2Template.create(event.params.pool);
}

export function handleNewComposableStablePoolV3(event: PoolCreated): void {
  const pool = createStableLikePool(event, PoolType.ComposableStable, 3);
  if (pool == null) return;
  StablePhantomPoolV2Template.create(event.params.pool);
}

export function handleNewHighAmpComposableStablePool(event: PoolCreated): void {
  const pool = createStableLikePool(event, PoolType.HighAmpComposableStable);
  if (pool == null) return;
  StablePhantomPoolV2Template.create(event.params.pool);
}

export function handleNewCCPPool(event: PoolCreated): void {
  let poolAddress: Address = event.params.pool;

  let poolContract = ConvergentCurvePool.bind(poolAddress);

  let poolIdCall = poolContract.try_getPoolId();
  let poolId = poolIdCall.value;

  let swapFeeCall = poolContract.try_percentFee();
  let swapFee = swapFeeCall.value;

  let principalTokenCall = poolContract.try_bond();
  let principalToken = principalTokenCall.value;

  let baseTokenCall = poolContract.try_underlying();
  let baseToken = baseTokenCall.value;

  let expiryTimeCall = poolContract.try_expiration();
  let expiryTime = expiryTimeCall.value;

  let unitSecondsCall = poolContract.try_unitSeconds();
  let unitSeconds = unitSecondsCall.value;

  // let ownerCall = poolContract.try_getOwner();
  // let owner = ownerCall.value;

  let pool = handleNewPool(event, poolId, swapFee);
  pool.poolType = PoolType.Element; // pool.owner = owner;
  pool.principalToken = principalToken;
  pool.baseToken = baseToken;
  pool.expiryTime = expiryTime;
  pool.unitSeconds = unitSeconds;

  let tokens = getPoolTokens(poolId);
  if (tokens == null) return;
  pool.tokensList = tokens;

  pool.save();

  handleNewPoolTokens(pool, tokens);

  CCPoolTemplate.create(poolAddress);
}

export function handleNewAaveLinearPool(event: PoolCreated): void {
  handleNewLinearPool(event, PoolType.AaveLinear);
}

export function handleNewAaveLinearPoolV2(event: PoolCreated): void {
  handleNewLinearPool(event, PoolType.AaveLinear, 2);
}

export function handleNewAaveLinearPoolV3(event: AaveLinearPoolCreated): void {
  const poolCreatedEvent = new PoolCreated(
    event.address,
    event.logIndex,
    event.transactionLogIndex,
    event.logType,
    event.block,
    event.transaction,
    [event.parameters[0]]
  );
  handleNewLinearPool(poolCreatedEvent, PoolType.AaveLinear, 3, event.params.protocolId.toI32());
}

<<<<<<< HEAD
export function handleNewBeefyLinearPool(event: BeefyLinearPoolCreated): void {
=======
export function handleNewAaveLinearPoolV4(event: AaveLinearPoolCreated): void {
>>>>>>> 486472be
  const poolCreatedEvent = new PoolCreated(
    event.address,
    event.logIndex,
    event.transactionLogIndex,
    event.logType,
    event.block,
    event.transaction,
    [event.parameters[0]]
  );
<<<<<<< HEAD
  handleNewLinearPool(poolCreatedEvent, PoolType.BeefyLinear, 1, event.params.protocolId.toI32());
=======
  handleNewLinearPool(poolCreatedEvent, PoolType.AaveLinear, 4, event.params.protocolId.toI32());
>>>>>>> 486472be
}

export function handleNewERC4626LinearPool(event: PoolCreated): void {
  handleNewLinearPool(event, PoolType.ERC4626Linear);
}

export function handleNewERC4626LinearPoolV3(event: Erc4626LinearPoolCreated): void {
  const poolCreatedEvent = new PoolCreated(
    event.address,
    event.logIndex,
    event.transactionLogIndex,
    event.logType,
    event.block,
    event.transaction,
    [event.parameters[0]]
  );
  handleNewLinearPool(poolCreatedEvent, PoolType.ERC4626Linear, 3, event.params.protocolId.toI32());
}

export function handleNewEulerLinearPool(event: EulerLinearPoolCreated): void {
  const poolCreatedEvent = new PoolCreated(
    event.address,
    event.logIndex,
    event.transactionLogIndex,
    event.logType,
    event.block,
    event.transaction,
    [event.parameters[0]]
  );
  handleNewLinearPool(poolCreatedEvent, PoolType.EulerLinear, 1, event.params.protocolId.toI32());
}

function handleNewLinearPool(
  event: PoolCreated,
  poolType: string,
  poolTypeVersion: i32 = 1,
  protocolId: i32 = null
): void {
  let poolAddress: Address = event.params.pool;

  let poolContract = LinearPool.bind(poolAddress);

  let poolIdCall = poolContract.try_getPoolId();
  let poolId = poolIdCall.value;

  let swapFeeCall = poolContract.try_getSwapFeePercentage();
  let swapFee = swapFeeCall.value;

  let pool = handleNewPool(event, poolId, swapFee);

  pool.poolType = poolType;
  pool.poolTypeVersion = poolTypeVersion;
  pool.protocolId = protocolId;

  let mainIndexCall = poolContract.try_getMainIndex();
  pool.mainIndex = mainIndexCall.value.toI32();
  let wrappedIndexCall = poolContract.try_getWrappedIndex();
  pool.wrappedIndex = wrappedIndexCall.value.toI32();

  let targetsCall = poolContract.try_getTargets();
  pool.lowerTarget = tokenToDecimal(targetsCall.value.value0, 18);
  pool.upperTarget = tokenToDecimal(targetsCall.value.value1, 18);

  let tokens = getPoolTokens(poolId);
  if (tokens == null) return;
  pool.tokensList = tokens;

  let maxTokenBalance = BigDecimal.fromString('5192296858534827.628530496329220095');
  pool.totalShares = pool.totalShares.minus(maxTokenBalance);
  pool.save();

  handleNewPoolTokens(pool, tokens);

  LinearPoolTemplate.create(poolAddress);
}

export function handleNewGyro2Pool(event: PoolCreated): void {
  let poolAddress: Address = event.params.pool;

  let poolContract = Gyro2Pool.bind(poolAddress);

  let poolIdCall = poolContract.try_getPoolId();
  let poolId = poolIdCall.value;

  let swapFeeCall = poolContract.try_getSwapFeePercentage();
  let swapFee = swapFeeCall.value;

  let pool = handleNewPool(event, poolId, swapFee);

  pool.poolType = PoolType.Gyro2;
  let sqrtParamsCall = poolContract.try_getSqrtParameters();
  pool.sqrtAlpha = scaleDown(sqrtParamsCall.value[0], 18);
  pool.sqrtBeta = scaleDown(sqrtParamsCall.value[1], 18);

  let tokens = getPoolTokens(poolId);
  if (tokens == null) return;
  pool.tokensList = tokens;

  pool.save();

  handleNewPoolTokens(pool, tokens);

  Gyro2PoolTemplate.create(event.params.pool);
}

export function handleNewGyro3Pool(event: PoolCreated): void {
  let poolAddress: Address = event.params.pool;

  let poolContract = Gyro3Pool.bind(poolAddress);

  let poolIdCall = poolContract.try_getPoolId();
  let poolId = poolIdCall.value;

  let swapFeeCall = poolContract.try_getSwapFeePercentage();
  let swapFee = swapFeeCall.value;

  let pool = handleNewPool(event, poolId, swapFee);

  pool.poolType = PoolType.Gyro3;
  let root3AlphaCall = poolContract.try_getRoot3Alpha();

  if (!root3AlphaCall.reverted) {
    pool.root3Alpha = scaleDown(root3AlphaCall.value, 18);
  }

  let tokens = getPoolTokens(poolId);
  if (tokens == null) return;
  pool.tokensList = tokens;

  pool.save();

  handleNewPoolTokens(pool, tokens);

  Gyro3PoolTemplate.create(event.params.pool);
}

export function handleNewGyroEPool(event: PoolCreated): void {
  let poolAddress: Address = event.params.pool;
  let poolContract = GyroEPool.bind(poolAddress);

  let poolIdCall = poolContract.try_getPoolId();
  let poolId = poolIdCall.value;

  let swapFeeCall = poolContract.try_getSwapFeePercentage();
  let swapFee = swapFeeCall.value;

  let pool = handleNewPool(event, poolId, swapFee);

  pool.poolType = PoolType.GyroE;
  let eParamsCall = poolContract.try_getECLPParams();

  if (!eParamsCall.reverted) {
    const params = eParamsCall.value.value0;
    const derived = eParamsCall.value.value1;
    pool.alpha = scaleDown(params.alpha, 18);
    pool.beta = scaleDown(params.beta, 18);
    pool.c = scaleDown(params.c, 18);
    pool.s = scaleDown(params.s, 18);
    pool.lambda = scaleDown(params.lambda, 18);

    // terms in the 'derived' object are stored in extra precision (38 decimals) with final decimal rounded down
    pool.tauAlphaX = scaleDown(derived.tauAlpha.x, 38);
    pool.tauAlphaY = scaleDown(derived.tauAlpha.y, 38);
    pool.tauBetaX = scaleDown(derived.tauBeta.x, 38);
    pool.tauBetaY = scaleDown(derived.tauBeta.y, 38);
    pool.u = scaleDown(derived.u, 38);
    pool.v = scaleDown(derived.v, 38);
    pool.w = scaleDown(derived.w, 38);
    pool.z = scaleDown(derived.z, 38);
    pool.dSq = scaleDown(derived.dSq, 38);
  }

  let tokens = getPoolTokens(poolId);
  if (tokens == null) return;
  pool.tokensList = tokens;

  pool.save();

  handleNewPoolTokens(pool, tokens);

  GyroEPoolTemplate.create(event.params.pool);
}

export function handleNewFXPool(event: ethereum.Event): void {
  /**
   * FXPoolFactory emits a custom NewFXPool event with the following params:
   *   event.parameters[0] = caller
   *   event.parameters[1] = id (vault poolId)
   *   event.parameters[2] = fxpool (pool address)
   * */
  let poolId = event.parameters[1].value.toBytes();
  let poolAddress = event.parameters[2].value.toAddress();
  let swapFee = ZERO; // @todo: figure out how to get swap fee from FXPool

  // Create a PoolCreated event from generic ethereum.Event
  const poolCreatedEvent = new PoolCreated(
    event.address,
    event.logIndex,
    event.transactionLogIndex,
    event.logType,
    event.block,
    event.transaction,
    [event.parameters[2]] // PoolCreated expects parameters[0] to be the pool address
  );

  let pool = handleNewPool(poolCreatedEvent, poolId, swapFee);

  pool.poolType = PoolType.FX;

  let tokens = getPoolTokens(poolId);
  if (tokens == null) return;
  pool.tokensList = tokens;

  pool.save();

  handleNewPoolTokens(pool, tokens);

  FXPoolTemplate.create(poolAddress);

  // Create templates for every Offchain Aggregator
  for (let i: i32 = 0; i < FX_AGGREGATOR_ADDRESSES.length; i++) {
    OffchainAggregator.create(FX_AGGREGATOR_ADDRESSES[i]);
  }
}

function findOrInitializeVault(): Balancer {
  let vault: Balancer | null = Balancer.load('2');
  if (vault != null) return vault;

  // if no vault yet, set up blank initial
  vault = new Balancer('2');
  vault.poolCount = 0;
  vault.totalLiquidity = ZERO_BD;
  vault.totalSwapVolume = ZERO_BD;
  vault.totalSwapFee = ZERO_BD;
  vault.totalSwapCount = ZERO;
  return vault;
}

function handleNewPool(event: PoolCreated, poolId: Bytes, swapFee: BigInt): Pool {
  let poolAddress: Address = event.params.pool;

  let pool = Pool.load(poolId.toHexString());
  if (pool == null) {
    pool = newPoolEntity(poolId.toHexString());

    pool.swapFee = scaleDown(swapFee, 18);
    pool.createTime = event.block.timestamp.toI32();
    pool.address = poolAddress;
    pool.factory = event.address;
    pool.oracleEnabled = false;
    pool.tx = event.transaction.hash;
    pool.swapEnabled = true;
    pool.isPaused = false;

    let bpt = ERC20.bind(poolAddress);

    let nameCall = bpt.try_name();
    if (!nameCall.reverted) {
      pool.name = nameCall.value;
    }

    let symbolCall = bpt.try_symbol();
    if (!symbolCall.reverted) {
      pool.symbol = symbolCall.value;
    }
    pool.save();

    let vault = findOrInitializeVault();
    vault.poolCount += 1;
    vault.save();

    let vaultSnapshot = getBalancerSnapshot(vault.id, event.block.timestamp.toI32());
    vaultSnapshot.poolCount += 1;
    vaultSnapshot.save();
  }

  let poolContract = PoolContract.load(poolAddress.toHexString());
  if (poolContract == null) {
    poolContract = new PoolContract(poolAddress.toHexString());
    poolContract.pool = poolId.toHexString();
    poolContract.save();
  }

  return pool;
}

function handleNewPoolTokens(pool: Pool, tokens: Bytes[]): void {
  let tokensAddresses = changetype<Address[]>(tokens);

  for (let i: i32 = 0; i < tokens.length; i++) {
    let poolId = stringToBytes(pool.id);
    let assetManager = getPoolTokenManager(poolId, tokens[i]);

    if (!assetManager) continue;

    createPoolTokenEntity(pool, tokensAddresses[i], i, assetManager);
  }
}<|MERGE_RESOLUTION|>--- conflicted
+++ resolved
@@ -20,6 +20,7 @@
 import { BigInt, Address, Bytes, BigDecimal, ethereum } from '@graphprotocol/graph-ts';
 import { PoolCreated } from '../types/WeightedPoolFactory/WeightedPoolFactory';
 import { AaveLinearPoolCreated } from '../types/AaveLinearPoolV3Factory/AaveLinearPoolV3Factory';
+import { BeefyLinearPoolCreated } from '../types/BeefyLinearPoolFactory/BeefyLinearPoolFactory';
 import { EulerLinearPoolCreated } from '../types/EulerLinearPoolFactory/EulerLinearPoolFactory';
 import { Erc4626LinearPoolCreated } from '../types/ERC4626LinearPoolV3Factory/ERC4626LinearPoolV3Factory';
 import { Balancer, Pool, PoolContract } from '../types/schema';
@@ -264,11 +265,7 @@
   handleNewLinearPool(poolCreatedEvent, PoolType.AaveLinear, 3, event.params.protocolId.toI32());
 }
 
-<<<<<<< HEAD
-export function handleNewBeefyLinearPool(event: BeefyLinearPoolCreated): void {
-=======
 export function handleNewAaveLinearPoolV4(event: AaveLinearPoolCreated): void {
->>>>>>> 486472be
   const poolCreatedEvent = new PoolCreated(
     event.address,
     event.logIndex,
@@ -278,11 +275,7 @@
     event.transaction,
     [event.parameters[0]]
   );
-<<<<<<< HEAD
-  handleNewLinearPool(poolCreatedEvent, PoolType.BeefyLinear, 1, event.params.protocolId.toI32());
-=======
   handleNewLinearPool(poolCreatedEvent, PoolType.AaveLinear, 4, event.params.protocolId.toI32());
->>>>>>> 486472be
 }
 
 export function handleNewERC4626LinearPool(event: PoolCreated): void {
@@ -315,6 +308,19 @@
   handleNewLinearPool(poolCreatedEvent, PoolType.EulerLinear, 1, event.params.protocolId.toI32());
 }
 
+export function handleNewBeefyLinearPool(event: BeefyLinearPoolCreated): void {
+  const poolCreatedEvent = new PoolCreated(
+    event.address,
+    event.logIndex,
+    event.transactionLogIndex,
+    event.logType,
+    event.block,
+    event.transaction,
+    [event.parameters[0]]
+  );
+  handleNewLinearPool(poolCreatedEvent, PoolType.BeefyLinear, 1, event.params.protocolId.toI32());
+}
+
 function handleNewLinearPool(
   event: PoolCreated,
   poolType: string,

import { ZERO_BD, ZERO, FX_AGGREGATOR_ADDRESSES } from './helpers/constants';
import {
  getPoolTokenManager,
  getPoolTokens,
  isMetaStableDeprecated,
  PoolType,
  setPriceRateProviders,
} from './helpers/pools';

import {
  newPoolEntity,
  createPoolTokenEntity,
  scaleDown,
  getBalancerSnapshot,
  tokenToDecimal,
  stringToBytes,
} from './helpers/misc';
import { updatePoolWeights } from './helpers/weighted';

import { BigInt, Address, Bytes, BigDecimal, ethereum } from '@graphprotocol/graph-ts';
import { PoolCreated } from '../types/WeightedPoolFactory/WeightedPoolFactory';
import { AaveLinearPoolCreated } from '../types/AaveLinearPoolV3Factory/AaveLinearPoolV3Factory';
import { BeefyLinearPoolCreated } from '../types/BeefyLinearPoolFactory/BeefyLinearPoolFactory';
import { EulerLinearPoolCreated } from '../types/EulerLinearPoolFactory/EulerLinearPoolFactory';
import { Erc4626LinearPoolCreated } from '../types/ERC4626LinearPoolV3Factory/ERC4626LinearPoolV3Factory';
import { Balancer, Pool, PoolContract } from '../types/schema';

// datasource
import { OffchainAggregator, WeightedPool as WeightedPoolTemplate } from '../types/templates';
import { WeightedPoolV2 as WeightedPoolV2Template } from '../types/templates';
import { WeightedPool2Tokens as WeightedPool2TokensTemplate } from '../types/templates';
import { StablePool as StablePoolTemplate } from '../types/templates';
import { MetaStablePool as MetaStablePoolTemplate } from '../types/templates';
import { StablePhantomPool as StablePhantomPoolTemplate } from '../types/templates';
import { StablePhantomPoolV2 as StablePhantomPoolV2Template } from '../types/templates';
import { ConvergentCurvePool as CCPoolTemplate } from '../types/templates';
import { LiquidityBootstrappingPool as LiquidityBootstrappingPoolTemplate } from '../types/templates';
import { InvestmentPool as InvestmentPoolTemplate } from '../types/templates';
import { LinearPool as LinearPoolTemplate } from '../types/templates';
import { Gyro2Pool as Gyro2PoolTemplate } from '../types/templates';
import { Gyro3Pool as Gyro3PoolTemplate } from '../types/templates';
import { GyroEPool as GyroEPoolTemplate } from '../types/templates';
import { FXPool as FXPoolTemplate } from '../types/templates';

import { WeightedPool } from '../types/templates/WeightedPool/WeightedPool';
import { StablePool } from '../types/templates/StablePool/StablePool';
import { ConvergentCurvePool } from '../types/templates/ConvergentCurvePool/ConvergentCurvePool';
import { LinearPool } from '../types/templates/LinearPool/LinearPool';
import { Gyro2Pool } from '../types/templates/Gyro2Pool/Gyro2Pool';
import { Gyro3Pool } from '../types/templates/Gyro3Pool/Gyro3Pool';
import { GyroEPool } from '../types/templates/GyroEPool/GyroEPool';
import { ERC20 } from '../types/Vault/ERC20';

function createWeightedLikePool(event: PoolCreated, poolType: string, poolTypeVersion: i32 = 1): string | null {
  let poolAddress: Address = event.params.pool;
  let poolContract = WeightedPool.bind(poolAddress);

  let poolIdCall = poolContract.try_getPoolId();
  let poolId = poolIdCall.value;

  let swapFeeCall = poolContract.try_getSwapFeePercentage();
  let swapFee = swapFeeCall.value;

  let ownerCall = poolContract.try_getOwner();
  let owner = ownerCall.value;

  let pool = handleNewPool(event, poolId, swapFee);
  pool.poolType = poolType;
  pool.poolTypeVersion = poolTypeVersion;
  pool.owner = owner;

  let tokens = getPoolTokens(poolId);
  if (tokens == null) return null;
  pool.tokensList = tokens;

  pool.save();

  handleNewPoolTokens(pool, tokens);

  // Load pool with initial weights
  updatePoolWeights(poolId.toHexString());

  // Create PriceRateProvider entities for WeightedPoolV2
  if (poolTypeVersion == 2) setPriceRateProviders(poolId.toHex(), poolAddress, tokens);

  return poolId.toHexString();
}

export function handleNewWeightedPool(event: PoolCreated): void {
  const pool = createWeightedLikePool(event, PoolType.Weighted);
  if (pool == null) return;
  WeightedPoolTemplate.create(event.params.pool);
}

export function handleNewWeightedPoolV2(event: PoolCreated): void {
  const pool = createWeightedLikePool(event, PoolType.Weighted, 2);
  if (pool == null) return;
  WeightedPoolV2Template.create(event.params.pool);
}

export function handleNewWeightedPoolV3(event: PoolCreated): void {
  const pool = createWeightedLikePool(event, PoolType.Weighted, 3);
  if (pool == null) return;
  WeightedPoolV2Template.create(event.params.pool);
}

export function handleNewWeighted2TokenPool(event: PoolCreated): void {
  createWeightedLikePool(event, PoolType.Weighted);
  WeightedPool2TokensTemplate.create(event.params.pool);
}

export function handleNewLiquidityBootstrappingPool(event: PoolCreated): void {
  const pool = createWeightedLikePool(event, PoolType.LiquidityBootstrapping);
  if (pool == null) return;
  LiquidityBootstrappingPoolTemplate.create(event.params.pool);
}

export function handleNewInvestmentPool(event: PoolCreated): void {
  const pool = createWeightedLikePool(event, PoolType.Investment);
  if (pool == null) return;
  InvestmentPoolTemplate.create(event.params.pool);
}

function createStableLikePool(event: PoolCreated, poolType: string, poolTypeVersion: i32 = 1): string | null {
  let poolAddress: Address = event.params.pool;
  let poolContract = StablePool.bind(poolAddress);

  let poolIdCall = poolContract.try_getPoolId();
  let poolId = poolIdCall.value;

  let swapFeeCall = poolContract.try_getSwapFeePercentage();
  let swapFee = swapFeeCall.value;

  let ownerCall = poolContract.try_getOwner();
  let owner = ownerCall.value;

  let pool = handleNewPool(event, poolId, swapFee);
  pool.poolType = poolType;
  pool.poolTypeVersion = poolTypeVersion;
  pool.owner = owner;

  let tokens = getPoolTokens(poolId);
  if (tokens == null) return null;
  pool.tokensList = tokens;

  pool.save();

  handleNewPoolTokens(pool, tokens);

  return poolId.toHexString();
}

export function handleNewStablePool(event: PoolCreated): void {
  const pool = createStableLikePool(event, PoolType.Stable);
  if (pool == null) return;
  StablePoolTemplate.create(event.params.pool);
}

export function handleNewStablePoolV2(event: PoolCreated): void {
  const pool = createStableLikePool(event, PoolType.Stable, 2);
  if (pool == null) return;
  StablePoolTemplate.create(event.params.pool);
}

export function handleNewMetaStablePool(event: PoolCreated): void {
  if (isMetaStableDeprecated(event.block.number.toI32())) return;

  const pool = createStableLikePool(event, PoolType.MetaStable);
  if (pool == null) return;
  MetaStablePoolTemplate.create(event.params.pool);
}

export function handleNewStablePhantomPool(event: PoolCreated): void {
  const pool = createStableLikePool(event, PoolType.StablePhantom);
  if (pool == null) return;
  StablePhantomPoolTemplate.create(event.params.pool);
}

export function handleNewComposableStablePool(event: PoolCreated): void {
  const pool = createStableLikePool(event, PoolType.ComposableStable);
  if (pool == null) return;
  StablePhantomPoolV2Template.create(event.params.pool);
}

export function handleNewComposableStablePoolV2(event: PoolCreated): void {
  const pool = createStableLikePool(event, PoolType.ComposableStable, 2);
  if (pool == null) return;
  StablePhantomPoolV2Template.create(event.params.pool);
}

export function handleNewComposableStablePoolV3(event: PoolCreated): void {
  const pool = createStableLikePool(event, PoolType.ComposableStable, 3);
  if (pool == null) return;
  StablePhantomPoolV2Template.create(event.params.pool);
}

export function handleNewHighAmpComposableStablePool(event: PoolCreated): void {
  const pool = createStableLikePool(event, PoolType.HighAmpComposableStable);
  if (pool == null) return;
  StablePhantomPoolV2Template.create(event.params.pool);
}

export function handleNewCCPPool(event: PoolCreated): void {
  let poolAddress: Address = event.params.pool;

  let poolContract = ConvergentCurvePool.bind(poolAddress);

  let poolIdCall = poolContract.try_getPoolId();
  let poolId = poolIdCall.value;

  let swapFeeCall = poolContract.try_percentFee();
  let swapFee = swapFeeCall.value;

  let principalTokenCall = poolContract.try_bond();
  let principalToken = principalTokenCall.value;

  let baseTokenCall = poolContract.try_underlying();
  let baseToken = baseTokenCall.value;

  let expiryTimeCall = poolContract.try_expiration();
  let expiryTime = expiryTimeCall.value;

  let unitSecondsCall = poolContract.try_unitSeconds();
  let unitSeconds = unitSecondsCall.value;

  // let ownerCall = poolContract.try_getOwner();
  // let owner = ownerCall.value;

  let pool = handleNewPool(event, poolId, swapFee);
  pool.poolType = PoolType.Element; // pool.owner = owner;
  pool.principalToken = principalToken;
  pool.baseToken = baseToken;
  pool.expiryTime = expiryTime;
  pool.unitSeconds = unitSeconds;

  let tokens = getPoolTokens(poolId);
  if (tokens == null) return;
  pool.tokensList = tokens;

  pool.save();

  handleNewPoolTokens(pool, tokens);

  CCPoolTemplate.create(poolAddress);
}

export function handleNewAaveLinearPool(event: PoolCreated): void {
  handleNewLinearPool(event, PoolType.AaveLinear);
}

export function handleNewAaveLinearPoolV2(event: PoolCreated): void {
  handleNewLinearPool(event, PoolType.AaveLinear, 2);
}

export function handleNewAaveLinearPoolV3(event: AaveLinearPoolCreated): void {
  const poolCreatedEvent = new PoolCreated(
    event.address,
    event.logIndex,
    event.transactionLogIndex,
    event.logType,
    event.block,
    event.transaction,
    [event.parameters[0]]
  );
  handleNewLinearPool(poolCreatedEvent, PoolType.AaveLinear, 3, event.params.protocolId.toI32());
}

<<<<<<< HEAD
export function handleNewGearboxLinearPool(event: GearboxLinearPoolCreated): void {
=======
export function handleNewAaveLinearPoolV4(event: AaveLinearPoolCreated): void {
>>>>>>> f5bbd9b4
  const poolCreatedEvent = new PoolCreated(
    event.address,
    event.logIndex,
    event.transactionLogIndex,
    event.logType,
    event.block,
    event.transaction,
    [event.parameters[0]]
  );
<<<<<<< HEAD
  handleNewLinearPool(poolCreatedEvent, PoolType.GearboxLinear, 1, event.params.protocolId.toI32());
=======
  handleNewLinearPool(poolCreatedEvent, PoolType.AaveLinear, 4, event.params.protocolId.toI32());
>>>>>>> f5bbd9b4
}

export function handleNewERC4626LinearPool(event: PoolCreated): void {
  handleNewLinearPool(event, PoolType.ERC4626Linear);
}

export function handleNewERC4626LinearPoolV3(event: Erc4626LinearPoolCreated): void {
  const poolCreatedEvent = new PoolCreated(
    event.address,
    event.logIndex,
    event.transactionLogIndex,
    event.logType,
    event.block,
    event.transaction,
    [event.parameters[0]]
  );
  handleNewLinearPool(poolCreatedEvent, PoolType.ERC4626Linear, 3, event.params.protocolId.toI32());
}

export function handleNewEulerLinearPool(event: EulerLinearPoolCreated): void {
  const poolCreatedEvent = new PoolCreated(
    event.address,
    event.logIndex,
    event.transactionLogIndex,
    event.logType,
    event.block,
    event.transaction,
    [event.parameters[0]]
  );
  handleNewLinearPool(poolCreatedEvent, PoolType.EulerLinear, 1, event.params.protocolId.toI32());
}

export function handleNewBeefyLinearPool(event: BeefyLinearPoolCreated): void {
  const poolCreatedEvent = new PoolCreated(
    event.address,
    event.logIndex,
    event.transactionLogIndex,
    event.logType,
    event.block,
    event.transaction,
    [event.parameters[0]]
  );
  handleNewLinearPool(poolCreatedEvent, PoolType.BeefyLinear, 1, event.params.protocolId.toI32());
}

function handleNewLinearPool(
  event: PoolCreated,
  poolType: string,
  poolTypeVersion: i32 = 1,
  protocolId: i32 = null
): void {
  let poolAddress: Address = event.params.pool;

  let poolContract = LinearPool.bind(poolAddress);

  let poolIdCall = poolContract.try_getPoolId();
  let poolId = poolIdCall.value;

  let swapFeeCall = poolContract.try_getSwapFeePercentage();
  let swapFee = swapFeeCall.value;

  let pool = handleNewPool(event, poolId, swapFee);

  pool.poolType = poolType;
  pool.poolTypeVersion = poolTypeVersion;
  pool.protocolId = protocolId;

  let mainIndexCall = poolContract.try_getMainIndex();
  pool.mainIndex = mainIndexCall.value.toI32();
  let wrappedIndexCall = poolContract.try_getWrappedIndex();
  pool.wrappedIndex = wrappedIndexCall.value.toI32();

  let targetsCall = poolContract.try_getTargets();
  pool.lowerTarget = tokenToDecimal(targetsCall.value.value0, 18);
  pool.upperTarget = tokenToDecimal(targetsCall.value.value1, 18);

  let tokens = getPoolTokens(poolId);
  if (tokens == null) return;
  pool.tokensList = tokens;

  let maxTokenBalance = BigDecimal.fromString('5192296858534827.628530496329220095');
  pool.totalShares = pool.totalShares.minus(maxTokenBalance);
  pool.save();

  handleNewPoolTokens(pool, tokens);

  LinearPoolTemplate.create(poolAddress);
}

export function handleNewGyro2Pool(event: PoolCreated): void {
  let poolAddress: Address = event.params.pool;

  let poolContract = Gyro2Pool.bind(poolAddress);

  let poolIdCall = poolContract.try_getPoolId();
  let poolId = poolIdCall.value;

  let swapFeeCall = poolContract.try_getSwapFeePercentage();
  let swapFee = swapFeeCall.value;

  let pool = handleNewPool(event, poolId, swapFee);

  pool.poolType = PoolType.Gyro2;
  let sqrtParamsCall = poolContract.try_getSqrtParameters();
  pool.sqrtAlpha = scaleDown(sqrtParamsCall.value[0], 18);
  pool.sqrtBeta = scaleDown(sqrtParamsCall.value[1], 18);

  let tokens = getPoolTokens(poolId);
  if (tokens == null) return;
  pool.tokensList = tokens;

  pool.save();

  handleNewPoolTokens(pool, tokens);

  Gyro2PoolTemplate.create(event.params.pool);
}

export function handleNewGyro3Pool(event: PoolCreated): void {
  let poolAddress: Address = event.params.pool;

  let poolContract = Gyro3Pool.bind(poolAddress);

  let poolIdCall = poolContract.try_getPoolId();
  let poolId = poolIdCall.value;

  let swapFeeCall = poolContract.try_getSwapFeePercentage();
  let swapFee = swapFeeCall.value;

  let pool = handleNewPool(event, poolId, swapFee);

  pool.poolType = PoolType.Gyro3;
  let root3AlphaCall = poolContract.try_getRoot3Alpha();

  if (!root3AlphaCall.reverted) {
    pool.root3Alpha = scaleDown(root3AlphaCall.value, 18);
  }

  let tokens = getPoolTokens(poolId);
  if (tokens == null) return;
  pool.tokensList = tokens;

  pool.save();

  handleNewPoolTokens(pool, tokens);

  Gyro3PoolTemplate.create(event.params.pool);
}

export function handleNewGyroEPool(event: PoolCreated): void {
  let poolAddress: Address = event.params.pool;
  let poolContract = GyroEPool.bind(poolAddress);

  let poolIdCall = poolContract.try_getPoolId();
  let poolId = poolIdCall.value;

  let swapFeeCall = poolContract.try_getSwapFeePercentage();
  let swapFee = swapFeeCall.value;

  let pool = handleNewPool(event, poolId, swapFee);

  pool.poolType = PoolType.GyroE;
  let eParamsCall = poolContract.try_getECLPParams();

  if (!eParamsCall.reverted) {
    const params = eParamsCall.value.value0;
    const derived = eParamsCall.value.value1;
    pool.alpha = scaleDown(params.alpha, 18);
    pool.beta = scaleDown(params.beta, 18);
    pool.c = scaleDown(params.c, 18);
    pool.s = scaleDown(params.s, 18);
    pool.lambda = scaleDown(params.lambda, 18);

    // terms in the 'derived' object are stored in extra precision (38 decimals) with final decimal rounded down
    pool.tauAlphaX = scaleDown(derived.tauAlpha.x, 38);
    pool.tauAlphaY = scaleDown(derived.tauAlpha.y, 38);
    pool.tauBetaX = scaleDown(derived.tauBeta.x, 38);
    pool.tauBetaY = scaleDown(derived.tauBeta.y, 38);
    pool.u = scaleDown(derived.u, 38);
    pool.v = scaleDown(derived.v, 38);
    pool.w = scaleDown(derived.w, 38);
    pool.z = scaleDown(derived.z, 38);
    pool.dSq = scaleDown(derived.dSq, 38);
  }

  let tokens = getPoolTokens(poolId);
  if (tokens == null) return;
  pool.tokensList = tokens;

  pool.save();

  handleNewPoolTokens(pool, tokens);

  GyroEPoolTemplate.create(event.params.pool);
}

export function handleNewFXPool(event: ethereum.Event): void {
  /**
   * FXPoolFactory emits a custom NewFXPool event with the following params:
   *   event.parameters[0] = caller
   *   event.parameters[1] = id (vault poolId)
   *   event.parameters[2] = fxpool (pool address)
   * */
  let poolId = event.parameters[1].value.toBytes();
  let poolAddress = event.parameters[2].value.toAddress();
  let swapFee = ZERO; // @todo: figure out how to get swap fee from FXPool

  // Create a PoolCreated event from generic ethereum.Event
  const poolCreatedEvent = new PoolCreated(
    event.address,
    event.logIndex,
    event.transactionLogIndex,
    event.logType,
    event.block,
    event.transaction,
    [event.parameters[2]] // PoolCreated expects parameters[0] to be the pool address
  );

  let pool = handleNewPool(poolCreatedEvent, poolId, swapFee);

  pool.poolType = PoolType.FX;

  let tokens = getPoolTokens(poolId);
  if (tokens == null) return;
  pool.tokensList = tokens;

  pool.save();

  handleNewPoolTokens(pool, tokens);

  FXPoolTemplate.create(poolAddress);

  // Create templates for every Offchain Aggregator
  for (let i: i32 = 0; i < FX_AGGREGATOR_ADDRESSES.length; i++) {
    OffchainAggregator.create(FX_AGGREGATOR_ADDRESSES[i]);
  }
}

function findOrInitializeVault(): Balancer {
  let vault: Balancer | null = Balancer.load('2');
  if (vault != null) return vault;

  // if no vault yet, set up blank initial
  vault = new Balancer('2');
  vault.poolCount = 0;
  vault.totalLiquidity = ZERO_BD;
  vault.totalSwapVolume = ZERO_BD;
  vault.totalSwapFee = ZERO_BD;
  vault.totalSwapCount = ZERO;
  return vault;
}

function handleNewPool(event: PoolCreated, poolId: Bytes, swapFee: BigInt): Pool {
  let poolAddress: Address = event.params.pool;

  let pool = Pool.load(poolId.toHexString());
  if (pool == null) {
    pool = newPoolEntity(poolId.toHexString());

    pool.swapFee = scaleDown(swapFee, 18);
    pool.createTime = event.block.timestamp.toI32();
    pool.address = poolAddress;
    pool.factory = event.address;
    pool.oracleEnabled = false;
    pool.tx = event.transaction.hash;
    pool.swapEnabled = true;
    pool.isPaused = false;

    let bpt = ERC20.bind(poolAddress);

    let nameCall = bpt.try_name();
    if (!nameCall.reverted) {
      pool.name = nameCall.value;
    }

    let symbolCall = bpt.try_symbol();
    if (!symbolCall.reverted) {
      pool.symbol = symbolCall.value;
    }
    pool.save();

    let vault = findOrInitializeVault();
    vault.poolCount += 1;
    vault.save();

    let vaultSnapshot = getBalancerSnapshot(vault.id, event.block.timestamp.toI32());
    vaultSnapshot.poolCount += 1;
    vaultSnapshot.save();
  }

  let poolContract = PoolContract.load(poolAddress.toHexString());
  if (poolContract == null) {
    poolContract = new PoolContract(poolAddress.toHexString());
    poolContract.pool = poolId.toHexString();
    poolContract.save();
  }

  return pool;
}

function handleNewPoolTokens(pool: Pool, tokens: Bytes[]): void {
  let tokensAddresses = changetype<Address[]>(tokens);

  for (let i: i32 = 0; i < tokens.length; i++) {
    let poolId = stringToBytes(pool.id);
    let assetManager = getPoolTokenManager(poolId, tokens[i]);

    if (!assetManager) continue;

    createPoolTokenEntity(pool, tokensAddresses[i], i, assetManager);
  }
}<|MERGE_RESOLUTION|>--- conflicted
+++ resolved
@@ -23,6 +23,7 @@
 import { BeefyLinearPoolCreated } from '../types/BeefyLinearPoolFactory/BeefyLinearPoolFactory';
 import { EulerLinearPoolCreated } from '../types/EulerLinearPoolFactory/EulerLinearPoolFactory';
 import { Erc4626LinearPoolCreated } from '../types/ERC4626LinearPoolV3Factory/ERC4626LinearPoolV3Factory';
+import { GearboxLinearPoolCreated } from '../types/GearboxLinearPoolFactory/GearboxLinearPoolFactory';
 import { Balancer, Pool, PoolContract } from '../types/schema';
 
 // datasource
@@ -265,11 +266,7 @@
   handleNewLinearPool(poolCreatedEvent, PoolType.AaveLinear, 3, event.params.protocolId.toI32());
 }
 
-<<<<<<< HEAD
-export function handleNewGearboxLinearPool(event: GearboxLinearPoolCreated): void {
-=======
 export function handleNewAaveLinearPoolV4(event: AaveLinearPoolCreated): void {
->>>>>>> f5bbd9b4
   const poolCreatedEvent = new PoolCreated(
     event.address,
     event.logIndex,
@@ -279,11 +276,7 @@
     event.transaction,
     [event.parameters[0]]
   );
-<<<<<<< HEAD
-  handleNewLinearPool(poolCreatedEvent, PoolType.GearboxLinear, 1, event.params.protocolId.toI32());
-=======
   handleNewLinearPool(poolCreatedEvent, PoolType.AaveLinear, 4, event.params.protocolId.toI32());
->>>>>>> f5bbd9b4
 }
 
 export function handleNewERC4626LinearPool(event: PoolCreated): void {
@@ -329,6 +322,19 @@
   handleNewLinearPool(poolCreatedEvent, PoolType.BeefyLinear, 1, event.params.protocolId.toI32());
 }
 
+export function handleNewGearboxLinearPool(event: GearboxLinearPoolCreated): void {
+  const poolCreatedEvent = new PoolCreated(
+    event.address,
+    event.logIndex,
+    event.transactionLogIndex,
+    event.logType,
+    event.block,
+    event.transaction,
+    [event.parameters[0]]
+  );
+  handleNewLinearPool(poolCreatedEvent, PoolType.GearboxLinear, 1, event.params.protocolId.toI32());
+}
+
 function handleNewLinearPool(
   event: PoolCreated,
   poolType: string,

import { ZERO_BD, ZERO, FX_AGGREGATOR_ADDRESSES } from './helpers/constants';
import {
  getPoolTokenManager,
  getPoolTokens,
  isMetaStableDeprecated,
  PoolType,
  setPriceRateProviders,
} from './helpers/pools';

import {
  newPoolEntity,
  createPoolTokenEntity,
  scaleDown,
  getBalancerSnapshot,
  tokenToDecimal,
  stringToBytes,
} from './helpers/misc';
import { updatePoolWeights } from './helpers/weighted';

import { BigInt, Address, Bytes, BigDecimal, ethereum } from '@graphprotocol/graph-ts';
import { PoolCreated } from '../types/WeightedPoolFactory/WeightedPoolFactory';
import { AaveLinearPoolCreated } from '../types/AaveLinearPoolV3Factory/AaveLinearPoolV3Factory';
<<<<<<< HEAD
import { EulerLinearPoolCreated } from '../types/EulerLinearPoolFactory/EulerLinearPoolFactory';
=======
import { Erc4626LinearPoolCreated } from '../types/ERC4626LinearPoolV3Factory/ERC4626LinearPoolV3Factory';
>>>>>>> 3e4f99fa
import { Balancer, Pool, PoolContract } from '../types/schema';

// datasource
import { OffchainAggregator, WeightedPool as WeightedPoolTemplate } from '../types/templates';
import { WeightedPoolV2 as WeightedPoolV2Template } from '../types/templates';
import { WeightedPool2Tokens as WeightedPool2TokensTemplate } from '../types/templates';
import { StablePool as StablePoolTemplate } from '../types/templates';
import { MetaStablePool as MetaStablePoolTemplate } from '../types/templates';
import { StablePhantomPool as StablePhantomPoolTemplate } from '../types/templates';
import { StablePhantomPoolV2 as StablePhantomPoolV2Template } from '../types/templates';
import { ConvergentCurvePool as CCPoolTemplate } from '../types/templates';
import { LiquidityBootstrappingPool as LiquidityBootstrappingPoolTemplate } from '../types/templates';
import { InvestmentPool as InvestmentPoolTemplate } from '../types/templates';
import { LinearPool as LinearPoolTemplate } from '../types/templates';
import { Gyro2Pool as Gyro2PoolTemplate } from '../types/templates';
import { Gyro3Pool as Gyro3PoolTemplate } from '../types/templates';
import { GyroEPool as GyroEPoolTemplate } from '../types/templates';
import { FXPool as FXPoolTemplate } from '../types/templates';

import { WeightedPool } from '../types/templates/WeightedPool/WeightedPool';
import { StablePool } from '../types/templates/StablePool/StablePool';
import { ConvergentCurvePool } from '../types/templates/ConvergentCurvePool/ConvergentCurvePool';
import { LinearPool } from '../types/templates/LinearPool/LinearPool';
import { Gyro2Pool } from '../types/templates/Gyro2Pool/Gyro2Pool';
import { Gyro3Pool } from '../types/templates/Gyro3Pool/Gyro3Pool';
import { GyroEPool } from '../types/templates/GyroEPool/GyroEPool';
import { ERC20 } from '../types/Vault/ERC20';

function createWeightedLikePool(event: PoolCreated, poolType: string, poolTypeVersion: i32 = 1): string | null {
  let poolAddress: Address = event.params.pool;
  let poolContract = WeightedPool.bind(poolAddress);

  let poolIdCall = poolContract.try_getPoolId();
  let poolId = poolIdCall.value;

  let swapFeeCall = poolContract.try_getSwapFeePercentage();
  let swapFee = swapFeeCall.value;

  let ownerCall = poolContract.try_getOwner();
  let owner = ownerCall.value;

  let pool = handleNewPool(event, poolId, swapFee);
  pool.poolType = poolType;
  pool.poolTypeVersion = poolTypeVersion;
  pool.owner = owner;

  let tokens = getPoolTokens(poolId);
  if (tokens == null) return null;
  pool.tokensList = tokens;

  pool.save();

  handleNewPoolTokens(pool, tokens);

  // Load pool with initial weights
  updatePoolWeights(poolId.toHexString());

  // Create PriceRateProvider entities for WeightedPoolV2
  if (poolTypeVersion == 2) setPriceRateProviders(poolId.toHex(), poolAddress, tokens);

  return poolId.toHexString();
}

export function handleNewWeightedPool(event: PoolCreated): void {
  const pool = createWeightedLikePool(event, PoolType.Weighted);
  if (pool == null) return;
  WeightedPoolTemplate.create(event.params.pool);
}

export function handleNewWeightedPoolV2(event: PoolCreated): void {
  const pool = createWeightedLikePool(event, PoolType.Weighted, 2);
  if (pool == null) return;
  WeightedPoolV2Template.create(event.params.pool);
}

export function handleNewWeightedPoolV3(event: PoolCreated): void {
  const pool = createWeightedLikePool(event, PoolType.Weighted, 3);
  if (pool == null) return;
  WeightedPoolV2Template.create(event.params.pool);
}

export function handleNewWeighted2TokenPool(event: PoolCreated): void {
  createWeightedLikePool(event, PoolType.Weighted);
  WeightedPool2TokensTemplate.create(event.params.pool);
}

export function handleNewLiquidityBootstrappingPool(event: PoolCreated): void {
  const pool = createWeightedLikePool(event, PoolType.LiquidityBootstrapping);
  if (pool == null) return;
  LiquidityBootstrappingPoolTemplate.create(event.params.pool);
}

export function handleNewInvestmentPool(event: PoolCreated): void {
  const pool = createWeightedLikePool(event, PoolType.Investment);
  if (pool == null) return;
  InvestmentPoolTemplate.create(event.params.pool);
}

function createStableLikePool(event: PoolCreated, poolType: string, poolTypeVersion: i32 = 1): string | null {
  let poolAddress: Address = event.params.pool;
  let poolContract = StablePool.bind(poolAddress);

  let poolIdCall = poolContract.try_getPoolId();
  let poolId = poolIdCall.value;

  let swapFeeCall = poolContract.try_getSwapFeePercentage();
  let swapFee = swapFeeCall.value;

  let ownerCall = poolContract.try_getOwner();
  let owner = ownerCall.value;

  let pool = handleNewPool(event, poolId, swapFee);
  pool.poolType = poolType;
  pool.poolTypeVersion = poolTypeVersion;
  pool.owner = owner;

  let tokens = getPoolTokens(poolId);
  if (tokens == null) return null;
  pool.tokensList = tokens;

  pool.save();

  handleNewPoolTokens(pool, tokens);

  return poolId.toHexString();
}

export function handleNewStablePool(event: PoolCreated): void {
  const pool = createStableLikePool(event, PoolType.Stable);
  if (pool == null) return;
  StablePoolTemplate.create(event.params.pool);
}

export function handleNewStablePoolV2(event: PoolCreated): void {
  const pool = createStableLikePool(event, PoolType.Stable, 2);
  if (pool == null) return;
  StablePoolTemplate.create(event.params.pool);
}

export function handleNewMetaStablePool(event: PoolCreated): void {
  if (isMetaStableDeprecated(event.block.number.toI32())) return;

  const pool = createStableLikePool(event, PoolType.MetaStable);
  if (pool == null) return;
  MetaStablePoolTemplate.create(event.params.pool);
}

export function handleNewStablePhantomPool(event: PoolCreated): void {
  const pool = createStableLikePool(event, PoolType.StablePhantom);
  if (pool == null) return;
  StablePhantomPoolTemplate.create(event.params.pool);
}

export function handleNewComposableStablePool(event: PoolCreated): void {
  const pool = createStableLikePool(event, PoolType.ComposableStable);
  if (pool == null) return;
  StablePhantomPoolV2Template.create(event.params.pool);
}

export function handleNewComposableStablePoolV2(event: PoolCreated): void {
  const pool = createStableLikePool(event, PoolType.ComposableStable, 2);
  if (pool == null) return;
  StablePhantomPoolV2Template.create(event.params.pool);
}

export function handleNewComposableStablePoolV3(event: PoolCreated): void {
  const pool = createStableLikePool(event, PoolType.ComposableStable, 3);
  if (pool == null) return;
  StablePhantomPoolV2Template.create(event.params.pool);
}

export function handleNewHighAmpComposableStablePool(event: PoolCreated): void {
  const pool = createStableLikePool(event, PoolType.HighAmpComposableStable);
  if (pool == null) return;
  StablePhantomPoolV2Template.create(event.params.pool);
}

export function handleNewCCPPool(event: PoolCreated): void {
  let poolAddress: Address = event.params.pool;

  let poolContract = ConvergentCurvePool.bind(poolAddress);

  let poolIdCall = poolContract.try_getPoolId();
  let poolId = poolIdCall.value;

  let swapFeeCall = poolContract.try_percentFee();
  let swapFee = swapFeeCall.value;

  let principalTokenCall = poolContract.try_bond();
  let principalToken = principalTokenCall.value;

  let baseTokenCall = poolContract.try_underlying();
  let baseToken = baseTokenCall.value;

  let expiryTimeCall = poolContract.try_expiration();
  let expiryTime = expiryTimeCall.value;

  let unitSecondsCall = poolContract.try_unitSeconds();
  let unitSeconds = unitSecondsCall.value;

  // let ownerCall = poolContract.try_getOwner();
  // let owner = ownerCall.value;

  let pool = handleNewPool(event, poolId, swapFee);
  pool.poolType = PoolType.Element; // pool.owner = owner;
  pool.principalToken = principalToken;
  pool.baseToken = baseToken;
  pool.expiryTime = expiryTime;
  pool.unitSeconds = unitSeconds;

  let tokens = getPoolTokens(poolId);
  if (tokens == null) return;
  pool.tokensList = tokens;

  pool.save();

  handleNewPoolTokens(pool, tokens);

  CCPoolTemplate.create(poolAddress);
}

export function handleNewAaveLinearPool(event: PoolCreated): void {
  handleNewLinearPool(event, PoolType.AaveLinear);
}

export function handleNewAaveLinearPoolV2(event: PoolCreated): void {
  handleNewLinearPool(event, PoolType.AaveLinear, 2);
}

export function handleNewAaveLinearPoolV3(event: AaveLinearPoolCreated): void {
  const poolCreatedEvent = new PoolCreated(
    event.address,
    event.logIndex,
    event.transactionLogIndex,
    event.logType,
    event.block,
    event.transaction,
    [event.parameters[0]]
  );
  handleNewLinearPool(poolCreatedEvent, PoolType.AaveLinear, 3, event.params.protocolId.toI32());
}

export function handleNewERC4626LinearPool(event: PoolCreated): void {
  handleNewLinearPool(event, PoolType.ERC4626Linear);
}

<<<<<<< HEAD
export function handleNewEulerLinearPool(event: EulerLinearPoolCreated): void {
=======
export function handleNewERC4626LinearPoolV3(event: Erc4626LinearPoolCreated): void {
>>>>>>> 3e4f99fa
  const poolCreatedEvent = new PoolCreated(
    event.address,
    event.logIndex,
    event.transactionLogIndex,
    event.logType,
    event.block,
    event.transaction,
    [event.parameters[0]]
  );
<<<<<<< HEAD
  handleNewLinearPool(poolCreatedEvent, PoolType.EulerLinear, 1, event.params.protocolId.toI32());
=======
  handleNewLinearPool(poolCreatedEvent, PoolType.ERC4626Linear, 3, event.params.protocolId.toI32());
>>>>>>> 3e4f99fa
}

function handleNewLinearPool(
  event: PoolCreated,
  poolType: string,
  poolTypeVersion: i32 = 1,
  protocolId: i32 = null
): void {
  let poolAddress: Address = event.params.pool;

  let poolContract = LinearPool.bind(poolAddress);

  let poolIdCall = poolContract.try_getPoolId();
  let poolId = poolIdCall.value;

  let swapFeeCall = poolContract.try_getSwapFeePercentage();
  let swapFee = swapFeeCall.value;

  let pool = handleNewPool(event, poolId, swapFee);

  pool.poolType = poolType;
  pool.poolTypeVersion = poolTypeVersion;
  pool.protocolId = protocolId;

  let mainIndexCall = poolContract.try_getMainIndex();
  pool.mainIndex = mainIndexCall.value.toI32();
  let wrappedIndexCall = poolContract.try_getWrappedIndex();
  pool.wrappedIndex = wrappedIndexCall.value.toI32();

  let targetsCall = poolContract.try_getTargets();
  pool.lowerTarget = tokenToDecimal(targetsCall.value.value0, 18);
  pool.upperTarget = tokenToDecimal(targetsCall.value.value1, 18);

  let tokens = getPoolTokens(poolId);
  if (tokens == null) return;
  pool.tokensList = tokens;

  let maxTokenBalance = BigDecimal.fromString('5192296858534827.628530496329220095');
  pool.totalShares = pool.totalShares.minus(maxTokenBalance);
  pool.save();

  handleNewPoolTokens(pool, tokens);

  LinearPoolTemplate.create(poolAddress);
}

export function handleNewGyro2Pool(event: PoolCreated): void {
  let poolAddress: Address = event.params.pool;

  let poolContract = Gyro2Pool.bind(poolAddress);

  let poolIdCall = poolContract.try_getPoolId();
  let poolId = poolIdCall.value;

  let swapFeeCall = poolContract.try_getSwapFeePercentage();
  let swapFee = swapFeeCall.value;

  let pool = handleNewPool(event, poolId, swapFee);

  pool.poolType = PoolType.Gyro2;
  let sqrtParamsCall = poolContract.try_getSqrtParameters();
  pool.sqrtAlpha = scaleDown(sqrtParamsCall.value[0], 18);
  pool.sqrtBeta = scaleDown(sqrtParamsCall.value[1], 18);

  let tokens = getPoolTokens(poolId);
  if (tokens == null) return;
  pool.tokensList = tokens;

  pool.save();

  handleNewPoolTokens(pool, tokens);

  Gyro2PoolTemplate.create(event.params.pool);
}

export function handleNewGyro3Pool(event: PoolCreated): void {
  let poolAddress: Address = event.params.pool;

  let poolContract = Gyro3Pool.bind(poolAddress);

  let poolIdCall = poolContract.try_getPoolId();
  let poolId = poolIdCall.value;

  let swapFeeCall = poolContract.try_getSwapFeePercentage();
  let swapFee = swapFeeCall.value;

  let pool = handleNewPool(event, poolId, swapFee);

  pool.poolType = PoolType.Gyro3;
  let root3AlphaCall = poolContract.try_getRoot3Alpha();

  if (!root3AlphaCall.reverted) {
    pool.root3Alpha = scaleDown(root3AlphaCall.value, 18);
  }

  let tokens = getPoolTokens(poolId);
  if (tokens == null) return;
  pool.tokensList = tokens;

  pool.save();

  handleNewPoolTokens(pool, tokens);

  Gyro3PoolTemplate.create(event.params.pool);
}

export function handleNewGyroEPool(event: PoolCreated): void {
  let poolAddress: Address = event.params.pool;
  let poolContract = GyroEPool.bind(poolAddress);

  let poolIdCall = poolContract.try_getPoolId();
  let poolId = poolIdCall.value;

  let swapFeeCall = poolContract.try_getSwapFeePercentage();
  let swapFee = swapFeeCall.value;

  let pool = handleNewPool(event, poolId, swapFee);

  pool.poolType = PoolType.GyroE;
  let eParamsCall = poolContract.try_getECLPParams();

  if (!eParamsCall.reverted) {
    const params = eParamsCall.value.value0;
    const derived = eParamsCall.value.value1;
    pool.alpha = scaleDown(params.alpha, 18);
    pool.beta = scaleDown(params.beta, 18);
    pool.c = scaleDown(params.c, 18);
    pool.s = scaleDown(params.s, 18);
    pool.lambda = scaleDown(params.lambda, 18);

    // terms in the 'derived' object are stored in extra precision (38 decimals) with final decimal rounded down
    pool.tauAlphaX = scaleDown(derived.tauAlpha.x, 38);
    pool.tauAlphaY = scaleDown(derived.tauAlpha.y, 38);
    pool.tauBetaX = scaleDown(derived.tauBeta.x, 38);
    pool.tauBetaY = scaleDown(derived.tauBeta.y, 38);
    pool.u = scaleDown(derived.u, 38);
    pool.v = scaleDown(derived.v, 38);
    pool.w = scaleDown(derived.w, 38);
    pool.z = scaleDown(derived.z, 38);
    pool.dSq = scaleDown(derived.dSq, 38);
  }

  let tokens = getPoolTokens(poolId);
  if (tokens == null) return;
  pool.tokensList = tokens;

  pool.save();

  handleNewPoolTokens(pool, tokens);

  GyroEPoolTemplate.create(event.params.pool);
}

export function handleNewFXPool(event: ethereum.Event): void {
  /**
   * FXPoolFactory emits a custom NewFXPool event with the following params:
   *   event.parameters[0] = caller
   *   event.parameters[1] = id (vault poolId)
   *   event.parameters[2] = fxpool (pool address)
   * */
  let poolId = event.parameters[1].value.toBytes();
  let poolAddress = event.parameters[2].value.toAddress();
  let swapFee = ZERO; // @todo: figure out how to get swap fee from FXPool

  // Create a PoolCreated event from generic ethereum.Event
  const poolCreatedEvent = new PoolCreated(
    event.address,
    event.logIndex,
    event.transactionLogIndex,
    event.logType,
    event.block,
    event.transaction,
    [event.parameters[2]] // PoolCreated expects parameters[0] to be the pool address
  );

  let pool = handleNewPool(poolCreatedEvent, poolId, swapFee);

  pool.poolType = PoolType.FX;

  let tokens = getPoolTokens(poolId);
  if (tokens == null) return;
  pool.tokensList = tokens;

  pool.save();

  handleNewPoolTokens(pool, tokens);

  FXPoolTemplate.create(poolAddress);

  // Create templates for every Offchain Aggregator
  for (let i: i32 = 0; i < FX_AGGREGATOR_ADDRESSES.length; i++) {
    OffchainAggregator.create(FX_AGGREGATOR_ADDRESSES[i]);
  }
}

function findOrInitializeVault(): Balancer {
  let vault: Balancer | null = Balancer.load('2');
  if (vault != null) return vault;

  // if no vault yet, set up blank initial
  vault = new Balancer('2');
  vault.poolCount = 0;
  vault.totalLiquidity = ZERO_BD;
  vault.totalSwapVolume = ZERO_BD;
  vault.totalSwapFee = ZERO_BD;
  vault.totalSwapCount = ZERO;
  return vault;
}

function handleNewPool(event: PoolCreated, poolId: Bytes, swapFee: BigInt): Pool {
  let poolAddress: Address = event.params.pool;

  let pool = Pool.load(poolId.toHexString());
  if (pool == null) {
    pool = newPoolEntity(poolId.toHexString());

    pool.swapFee = scaleDown(swapFee, 18);
    pool.createTime = event.block.timestamp.toI32();
    pool.address = poolAddress;
    pool.factory = event.address;
    pool.oracleEnabled = false;
    pool.tx = event.transaction.hash;
    pool.swapEnabled = true;
    pool.isPaused = false;

    let bpt = ERC20.bind(poolAddress);

    let nameCall = bpt.try_name();
    if (!nameCall.reverted) {
      pool.name = nameCall.value;
    }

    let symbolCall = bpt.try_symbol();
    if (!symbolCall.reverted) {
      pool.symbol = symbolCall.value;
    }
    pool.save();

    let vault = findOrInitializeVault();
    vault.poolCount += 1;
    vault.save();

    let vaultSnapshot = getBalancerSnapshot(vault.id, event.block.timestamp.toI32());
    vaultSnapshot.poolCount += 1;
    vaultSnapshot.save();
  }

  let poolContract = PoolContract.load(poolAddress.toHexString());
  if (poolContract == null) {
    poolContract = new PoolContract(poolAddress.toHexString());
    poolContract.pool = poolId.toHexString();
    poolContract.save();
  }

  return pool;
}

function handleNewPoolTokens(pool: Pool, tokens: Bytes[]): void {
  let tokensAddresses = changetype<Address[]>(tokens);

  for (let i: i32 = 0; i < tokens.length; i++) {
    let poolId = stringToBytes(pool.id);
    let assetManager = getPoolTokenManager(poolId, tokens[i]);

    if (!assetManager) continue;

    createPoolTokenEntity(pool, tokensAddresses[i], i, assetManager);
  }
}<|MERGE_RESOLUTION|>--- conflicted
+++ resolved
@@ -20,11 +20,8 @@
 import { BigInt, Address, Bytes, BigDecimal, ethereum } from '@graphprotocol/graph-ts';
 import { PoolCreated } from '../types/WeightedPoolFactory/WeightedPoolFactory';
 import { AaveLinearPoolCreated } from '../types/AaveLinearPoolV3Factory/AaveLinearPoolV3Factory';
-<<<<<<< HEAD
 import { EulerLinearPoolCreated } from '../types/EulerLinearPoolFactory/EulerLinearPoolFactory';
-=======
 import { Erc4626LinearPoolCreated } from '../types/ERC4626LinearPoolV3Factory/ERC4626LinearPoolV3Factory';
->>>>>>> 3e4f99fa
 import { Balancer, Pool, PoolContract } from '../types/schema';
 
 // datasource
@@ -271,11 +268,7 @@
   handleNewLinearPool(event, PoolType.ERC4626Linear);
 }
 
-<<<<<<< HEAD
-export function handleNewEulerLinearPool(event: EulerLinearPoolCreated): void {
-=======
 export function handleNewERC4626LinearPoolV3(event: Erc4626LinearPoolCreated): void {
->>>>>>> 3e4f99fa
   const poolCreatedEvent = new PoolCreated(
     event.address,
     event.logIndex,
@@ -285,11 +278,20 @@
     event.transaction,
     [event.parameters[0]]
   );
-<<<<<<< HEAD
+  handleNewLinearPool(poolCreatedEvent, PoolType.ERC4626Linear, 3, event.params.protocolId.toI32());
+}
+
+export function handleNewEulerLinearPool(event: EulerLinearPoolCreated): void {
+  const poolCreatedEvent = new PoolCreated(
+    event.address,
+    event.logIndex,
+    event.transactionLogIndex,
+    event.logType,
+    event.block,
+    event.transaction,
+    [event.parameters[0]]
+  );
   handleNewLinearPool(poolCreatedEvent, PoolType.EulerLinear, 1, event.params.protocolId.toI32());
-=======
-  handleNewLinearPool(poolCreatedEvent, PoolType.ERC4626Linear, 3, event.params.protocolId.toI32());
->>>>>>> 3e4f99fa
 }
 
 function handleNewLinearPool(

--- conflicted
+++ resolved
@@ -23,11 +23,8 @@
 import { BeefyLinearPoolCreated } from '../types/BeefyLinearPoolFactory/BeefyLinearPoolFactory';
 import { EulerLinearPoolCreated } from '../types/EulerLinearPoolFactory/EulerLinearPoolFactory';
 import { Erc4626LinearPoolCreated } from '../types/ERC4626LinearPoolV3Factory/ERC4626LinearPoolV3Factory';
-<<<<<<< HEAD
 import { MidasLinearPoolCreated } from '../types/MidasLinearPoolFactory/MidasLinearPoolFactory';
-=======
 import { GearboxLinearPoolCreated } from '../types/GearboxLinearPoolFactory/GearboxLinearPoolFactory';
->>>>>>> 2fab3247
 import { Balancer, Pool, PoolContract } from '../types/schema';
 
 // datasource
@@ -313,11 +310,33 @@
   handleNewLinearPool(poolCreatedEvent, PoolType.EulerLinear, 1, event.params.protocolId.toI32());
 }
 
-<<<<<<< HEAD
+export function handleNewBeefyLinearPool(event: BeefyLinearPoolCreated): void {
+  const poolCreatedEvent = new PoolCreated(
+    event.address,
+    event.logIndex,
+    event.transactionLogIndex,
+    event.logType,
+    event.block,
+    event.transaction,
+    [event.parameters[0]]
+  );
+  handleNewLinearPool(poolCreatedEvent, PoolType.BeefyLinear, 1, event.params.protocolId.toI32());
+}
+
+export function handleNewGearboxLinearPool(event: GearboxLinearPoolCreated): void {
+  const poolCreatedEvent = new PoolCreated(
+    event.address,
+    event.logIndex,
+    event.transactionLogIndex,
+    event.logType,
+    event.block,
+    event.transaction,
+    [event.parameters[0]]
+  );
+  handleNewLinearPool(poolCreatedEvent, PoolType.GearboxLinear, 1, event.params.protocolId.toI32());
+}
+
 export function handleNewMidasLinearPool(event: MidasLinearPoolCreated): void {
-=======
-export function handleNewBeefyLinearPool(event: BeefyLinearPoolCreated): void {
->>>>>>> 2fab3247
   const poolCreatedEvent = new PoolCreated(
     event.address,
     event.logIndex,
@@ -327,24 +346,7 @@
     event.transaction,
     [event.parameters[0]]
   );
-<<<<<<< HEAD
   handleNewLinearPool(poolCreatedEvent, PoolType.EulerLinear, 1, event.params.protocolId.toI32());
-=======
-  handleNewLinearPool(poolCreatedEvent, PoolType.BeefyLinear, 1, event.params.protocolId.toI32());
-}
-
-export function handleNewGearboxLinearPool(event: GearboxLinearPoolCreated): void {
-  const poolCreatedEvent = new PoolCreated(
-    event.address,
-    event.logIndex,
-    event.transactionLogIndex,
-    event.logType,
-    event.block,
-    event.transaction,
-    [event.parameters[0]]
-  );
-  handleNewLinearPool(poolCreatedEvent, PoolType.GearboxLinear, 1, event.params.protocolId.toI32());
->>>>>>> 2fab3247
 }
 
 function handleNewLinearPool(

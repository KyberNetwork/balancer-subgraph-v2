import { Address, Bytes, log } from '@graphprotocol/graph-ts';
import { Pool } from '../../types/schema';
import { Vault } from '../../types/Vault/Vault';
import { VAULT_ADDRESS } from './constants';

// eslint-disable-next-line @typescript-eslint/no-namespace
export namespace PoolType {
  export const Weighted = 'Weighted';
  export const Stable = 'Stable';
  export const MetaStable = 'MetaStable';
  export const Element = 'Element';
  export const LiquidityBootstrapping = 'LiquidityBootstrapping';
  export const Investment = 'Investment';
  export const StablePhantom = 'StablePhantom';
  export const ComposableStable = 'ComposableStable';
  export const AaveLinear = 'AaveLinear';
  export const ERC4626Linear = 'ERC4626Linear';
  export const Linear = 'AaveLinear';
  export const Gyro2 = 'Gyro2';
  export const Gyro3 = 'Gyro3';
<<<<<<< HEAD
  export const FX = 'FX';
=======
  export const GyroCEMM = 'GyroCEMM';
>>>>>>> cf58edb8
}

export function isVariableWeightPool(pool: Pool): boolean {
  return pool.poolType == PoolType.LiquidityBootstrapping || pool.poolType == PoolType.Investment;
}

export function hasVirtualSupply(pool: Pool): boolean {
  return (
    pool.poolType == PoolType.AaveLinear ||
    pool.poolType == PoolType.ERC4626Linear ||
    pool.poolType == PoolType.StablePhantom ||
    pool.poolType == PoolType.ComposableStable
  );
}

export function isStableLikePool(pool: Pool): boolean {
  return (
    pool.poolType == PoolType.Stable ||
    pool.poolType == PoolType.MetaStable ||
    pool.poolType == PoolType.StablePhantom ||
    pool.poolType == PoolType.ComposableStable
  );
}

export function getPoolAddress(poolId: string): Address {
  return changetype<Address>(Address.fromHexString(poolId.slice(0, 42)));
}

export function getPoolTokens(poolId: Bytes): Bytes[] | null {
  let vaultContract = Vault.bind(VAULT_ADDRESS);
  let tokensCall = vaultContract.try_getPoolTokens(poolId);

  if (tokensCall.reverted) {
    log.warning('Failed to get pool tokens: {}', [poolId.toHexString()]);
    return null;
  }

  let tokensValue = tokensCall.value.value0;
  let tokens = changetype<Bytes[]>(tokensValue);

  return tokens;
}

export function getPoolTokenManager(poolId: Bytes, tokenAddress: Bytes): Address | null {
  let token = changetype<Address>(tokenAddress);

  let vaultContract = Vault.bind(VAULT_ADDRESS);
  let managersCall = vaultContract.try_getPoolTokenInfo(poolId, token);

  if (managersCall.reverted) {
    log.warning('Failed to get pool token info: {} {}', [poolId.toHexString(), token.toHexString()]);
    return null;
  }

  let assetManager = managersCall.value.value3;

  return assetManager;
}<|MERGE_RESOLUTION|>--- conflicted
+++ resolved
@@ -18,11 +18,8 @@
   export const Linear = 'AaveLinear';
   export const Gyro2 = 'Gyro2';
   export const Gyro3 = 'Gyro3';
-<<<<<<< HEAD
+  export const GyroCEMM = 'GyroCEMM';
   export const FX = 'FX';
-=======
-  export const GyroCEMM = 'GyroCEMM';
->>>>>>> cf58edb8
 }
 
 export function isVariableWeightPool(pool: Pool): boolean {

--- conflicted
+++ resolved
@@ -20,11 +20,8 @@
   export const ERC4626Linear = 'ERC4626Linear';
   export const BeefyLinear = 'BeefyLinear';
   export const EulerLinear = 'EulerLinear';
-<<<<<<< HEAD
   export const MidasLinear = 'MidasLinear';
-=======
   export const GearboxLinear = 'GearboxLinear';
->>>>>>> 2fab3247
   export const Gyro2 = 'Gyro2';
   export const Gyro3 = 'Gyro3';
   export const GyroE = 'GyroE';
@@ -41,11 +38,8 @@
     pool.poolType == PoolType.ERC4626Linear ||
     pool.poolType == PoolType.BeefyLinear ||
     pool.poolType == PoolType.EulerLinear ||
-<<<<<<< HEAD
     pool.poolType == PoolType.MidasLinear ||
-=======
     pool.poolType == PoolType.GearboxLinear ||
->>>>>>> 2fab3247
     pool.poolType == PoolType.StablePhantom ||
     isComposableStablePool(pool)
   );
@@ -60,14 +54,10 @@
     pool.poolType == PoolType.AaveLinear || 
     pool.poolType == PoolType.ERC4626Linear ||
     pool.poolType == PoolType.EulerLinear ||
-<<<<<<< HEAD
-    pool.poolType == PoolType.MidasLinear
-  );
-=======
+    pool.poolType == PoolType.MidasLinear ||
     pool.poolType == PoolType.BeefyLinear ||
     pool.poolType == PoolType.GearboxLinear
-    );
->>>>>>> 2fab3247
+  );
 }
 
 export function isStableLikePool(pool: Pool): boolean {

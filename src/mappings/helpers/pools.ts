import { Address, Bytes, dataSource, log } from '@graphprotocol/graph-ts';
import { Pool, PriceRateProvider } from '../../types/schema';
import { Vault } from '../../types/Vault/Vault';
import { WeightedPoolV2 } from '../../types/WeightedPoolV2Factory/WeightedPoolV2';
import { VAULT_ADDRESS } from './constants';
import { bytesToAddress, getPoolTokenId } from './misc';

// eslint-disable-next-line @typescript-eslint/no-namespace
export namespace PoolType {
  export const Weighted = 'Weighted';
  export const Stable = 'Stable';
  export const MetaStable = 'MetaStable';
  export const Element = 'Element';
  export const LiquidityBootstrapping = 'LiquidityBootstrapping';
  export const Investment = 'Investment';
  export const StablePhantom = 'StablePhantom';
  export const ComposableStable = 'ComposableStable';
  export const HighAmpComposableStable = 'HighAmpComposableStable';
  export const AaveLinear = 'AaveLinear';
  export const ERC4626Linear = 'ERC4626Linear';
<<<<<<< HEAD
  export const YearnLinear = 'YearnLinear';
=======
  export const TetuLinear = 'TetuLinear';
  export const SiloLinear = 'SiloLinear';
  export const ReaperLinear = 'ReaperLinear';
  export const BeefyLinear = 'BeefyLinear';
  export const EulerLinear = 'EulerLinear';
  export const MidasLinear = 'MidasLinear';
  export const GearboxLinear = 'GearboxLinear';
>>>>>>> f9b3a57c
  export const Gyro2 = 'Gyro2';
  export const Gyro3 = 'Gyro3';
  export const GyroE = 'GyroE';
  export const FX = 'FX';
}

export function isVariableWeightPool(pool: Pool): boolean {
  return pool.poolType == PoolType.LiquidityBootstrapping || pool.poolType == PoolType.Investment;
}

export function hasVirtualSupply(pool: Pool): boolean {
  return (
    pool.poolType == PoolType.AaveLinear ||
    pool.poolType == PoolType.ERC4626Linear ||
<<<<<<< HEAD
    pool.poolType == PoolType.YearnLinear ||
=======
    pool.poolType == PoolType.TetuLinear ||
    pool.poolType == PoolType.SiloLinear ||
    pool.poolType == PoolType.ReaperLinear ||
    pool.poolType == PoolType.BeefyLinear ||
    pool.poolType == PoolType.EulerLinear ||
    pool.poolType == PoolType.MidasLinear ||
    pool.poolType == PoolType.GearboxLinear ||
>>>>>>> f9b3a57c
    pool.poolType == PoolType.StablePhantom ||
    isComposableStablePool(pool)
  );
}

export function isComposableStablePool(pool: Pool): boolean {
  return pool.poolType == PoolType.ComposableStable || pool.poolType == PoolType.HighAmpComposableStable;
}

export function isLinearPool(pool: Pool): boolean {
  return (
<<<<<<< HEAD
    pool.poolType == PoolType.AaveLinear || 
    pool.poolType == PoolType.ERC4626Linear ||
    pool.poolType == PoolType.YearnLinear
=======
    pool.poolType == PoolType.AaveLinear ||
    pool.poolType == PoolType.ERC4626Linear ||
    pool.poolType == PoolType.TetuLinear ||
    pool.poolType == PoolType.SiloLinear ||
    pool.poolType == PoolType.ReaperLinear ||
    pool.poolType == PoolType.BeefyLinear ||
    pool.poolType == PoolType.EulerLinear ||
    pool.poolType == PoolType.MidasLinear ||
    pool.poolType == PoolType.GearboxLinear ||
>>>>>>> f9b3a57c
  );
}

export function isStableLikePool(pool: Pool): boolean {
  return (
    pool.poolType == PoolType.Stable ||
    pool.poolType == PoolType.MetaStable ||
    pool.poolType == PoolType.StablePhantom ||
    isComposableStablePool(pool)
  );
}

export function isFXPool(pool: Pool): boolean {
  return pool.poolType == PoolType.FX;
}

export function isMetaStableDeprecated(blockNumber: i32): boolean {
  let network = dataSource.network();

  if (network == 'ethereum' && blockNumber > 15008557 && blockNumber < 16380140) {
    // Between blocks 15008557 and 16380140 metastable was considered deprecated because subject to faulty rate providers.
    // But due to recent issues with composable stable pools we decided to start creating pools with it again.
    // This conditional prevents pools created between those blocks from being indexed,
    // because we know pools with faulty rate providers were created then
    return true;
  } else if (network == 'matic' && blockNumber > 35414865 && blockNumber < 37921111) {
    // Between blocks 35414865 and 37921111 metastable was considered deprecated because subject to faulty rate providers
    // But due to recent issues with composable stable pools we decided to start creating pools with it again
    // This conditional prevents pools created between those blocks from being indexed,
    // because we know pools with faulty rate providers were created then
    return true;
  } else {
    return false;
  }
}

export function getPoolAddress(poolId: string): Address {
  return changetype<Address>(Address.fromHexString(poolId.slice(0, 42)));
}

export function getPoolTokens(poolId: Bytes): Bytes[] | null {
  let vaultContract = Vault.bind(VAULT_ADDRESS);
  let tokensCall = vaultContract.try_getPoolTokens(poolId);

  if (tokensCall.reverted) {
    log.warning('Failed to get pool tokens: {}', [poolId.toHexString()]);
    return null;
  }

  let tokensValue = tokensCall.value.value0;
  let tokens = changetype<Bytes[]>(tokensValue);

  return tokens;
}

export function getPoolTokenManager(poolId: Bytes, tokenAddress: Bytes): Address | null {
  let token = changetype<Address>(tokenAddress);

  let vaultContract = Vault.bind(VAULT_ADDRESS);
  let managersCall = vaultContract.try_getPoolTokenInfo(poolId, token);

  if (managersCall.reverted) {
    log.warning('Failed to get pool token info: {} {}', [poolId.toHexString(), token.toHexString()]);
    return null;
  }

  let assetManager = managersCall.value.value3;

  return assetManager;
}

export function setPriceRateProviders(poolId: string, poolAddress: Address, tokensList: Bytes[]): void {
  let poolContract = WeightedPoolV2.bind(poolAddress);

  let rateProvidersCall = poolContract.try_getRateProviders();
  if (rateProvidersCall.reverted) return;

  let rateProviders = rateProvidersCall.value;
  if (rateProviders.length != tokensList.length) return;

  for (let i: i32 = 0; i < rateProviders.length; i++) {
    let tokenAddress = bytesToAddress(tokensList[i]);
    let providerId = getPoolTokenId(poolId, tokenAddress);
    let provider = new PriceRateProvider(providerId);
    provider.poolId = poolId;
    provider.token = providerId;
    provider.address = rateProviders[i];
    provider.save();
  }
}<|MERGE_RESOLUTION|>--- conflicted
+++ resolved
@@ -18,9 +18,7 @@
   export const HighAmpComposableStable = 'HighAmpComposableStable';
   export const AaveLinear = 'AaveLinear';
   export const ERC4626Linear = 'ERC4626Linear';
-<<<<<<< HEAD
   export const YearnLinear = 'YearnLinear';
-=======
   export const TetuLinear = 'TetuLinear';
   export const SiloLinear = 'SiloLinear';
   export const ReaperLinear = 'ReaperLinear';
@@ -28,7 +26,6 @@
   export const EulerLinear = 'EulerLinear';
   export const MidasLinear = 'MidasLinear';
   export const GearboxLinear = 'GearboxLinear';
->>>>>>> f9b3a57c
   export const Gyro2 = 'Gyro2';
   export const Gyro3 = 'Gyro3';
   export const GyroE = 'GyroE';
@@ -43,9 +40,7 @@
   return (
     pool.poolType == PoolType.AaveLinear ||
     pool.poolType == PoolType.ERC4626Linear ||
-<<<<<<< HEAD
     pool.poolType == PoolType.YearnLinear ||
-=======
     pool.poolType == PoolType.TetuLinear ||
     pool.poolType == PoolType.SiloLinear ||
     pool.poolType == PoolType.ReaperLinear ||
@@ -53,7 +48,6 @@
     pool.poolType == PoolType.EulerLinear ||
     pool.poolType == PoolType.MidasLinear ||
     pool.poolType == PoolType.GearboxLinear ||
->>>>>>> f9b3a57c
     pool.poolType == PoolType.StablePhantom ||
     isComposableStablePool(pool)
   );
@@ -65,12 +59,7 @@
 
 export function isLinearPool(pool: Pool): boolean {
   return (
-<<<<<<< HEAD
     pool.poolType == PoolType.AaveLinear || 
-    pool.poolType == PoolType.ERC4626Linear ||
-    pool.poolType == PoolType.YearnLinear
-=======
-    pool.poolType == PoolType.AaveLinear ||
     pool.poolType == PoolType.ERC4626Linear ||
     pool.poolType == PoolType.TetuLinear ||
     pool.poolType == PoolType.SiloLinear ||
@@ -79,7 +68,6 @@
     pool.poolType == PoolType.EulerLinear ||
     pool.poolType == PoolType.MidasLinear ||
     pool.poolType == PoolType.GearboxLinear ||
->>>>>>> f9b3a57c
   );
 }
 

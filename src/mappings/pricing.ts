--- conflicted
+++ resolved
@@ -1,13 +1,8 @@
 import { Address, Bytes, BigInt, BigDecimal } from '@graphprotocol/graph-ts';
 import { Pool, TokenPrice, Balancer, PoolHistoricalLiquidity, LatestPrice } from '../types/schema';
 import { ZERO_BD, PRICING_ASSETS, USD_STABLE_ASSETS, ONE_BD } from './helpers/constants';
-<<<<<<< HEAD
-import { hasVirtualSupply } from './helpers/pools';
-import { getBalancerSnapshot, getToken, getTokenPriceId, loadPoolToken } from './helpers/misc';
-=======
 import { hasVirtualSupply, PoolType } from './helpers/pools';
 import { createPoolSnapshot, getBalancerSnapshot, getToken, getTokenPriceId, loadPoolToken } from './helpers/misc';
->>>>>>> 4a8bcdda
 
 export function isPricingAsset(asset: Address): boolean {
   for (let i: i32 = 0; i < PRICING_ASSETS.length; i++) {
@@ -79,18 +74,12 @@
 
       price = currentTokenInUSD.div(pricingAssetInUSD);
     }
-<<<<<<< HEAD
-=======
 
->>>>>>> 4a8bcdda
     // Exclude virtual supply from pool value
     if (hasVirtualSupply(pool) && pool.address == tokenAddress) {
       continue;
     }
-<<<<<<< HEAD
-=======
 
->>>>>>> 4a8bcdda
     if (price) {
       let poolTokenValue = price.times(poolTokenQuantity);
       poolValue = poolValue.plus(poolTokenValue);

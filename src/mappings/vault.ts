--- conflicted
+++ resolved
@@ -517,36 +517,5 @@
   if (preferentialToken != ZERO_ADDRESS) {
     addHistoricalPoolLiquidityRecord(poolId.toHex(), block, preferentialToken);
   }
-<<<<<<< HEAD
   updatePoolLiquidity(poolId.toHex(), blockTimestamp);
-}
-
-// Temporary solution to handle WeightedPoolV2 creations on Polygon
-export function handlePoolRegistered(event: PoolRegistered): void {
-  let poolAddress = event.params.poolAddress;
-  let weightedV2Factory = Address.fromString('0x0e39C3D9b2ec765eFd9c5c70BB290B1fCD8536E3');
-
-  let factoryContract = WeightedPoolFactory.bind(weightedV2Factory);
-  let isWeightedPoolV2Call = factoryContract.try_isPoolFromFactory(poolAddress);
-
-  if (isWeightedPoolV2Call.reverted) {
-    log.warning('isPoolFromFactory call reverted: {} {}', [
-      poolAddress.toHexString(),
-      event.transaction.hash.toHexString(),
-    ]);
-  } else if (isWeightedPoolV2Call.value) {
-    // Create a PoolCreated event from PoolRegistered Event
-    const poolCreatedEvent = new PoolCreated(
-      weightedV2Factory,
-      event.logIndex,
-      event.transactionLogIndex,
-      event.logType,
-      event.block,
-      event.transaction,
-      [event.parameters[1]] // PoolCreated expects parameters[0] to be the pool address
-    );
-    handleNewWeightedPool(poolCreatedEvent);
-  }
-=======
->>>>>>> 4b621bf6
 }
import { BigInt, BigDecimal, Address, log } from '@graphprotocol/graph-ts';
import {
  Swap as SwapEvent,
  PoolBalanceChanged,
  PoolBalanceManaged,
  InternalBalanceChanged,
} from '../types/Vault/Vault';
import { Balancer, Pool, Swap, JoinExit, Investment, TokenPrice, UserInternalBalance } from '../types/schema';
import {
  tokenToDecimal,
  getTokenPriceId,
  scaleDown,
<<<<<<< HEAD
  createPoolSnapshot,
=======
>>>>>>> 4a8bcdda
  createUserEntity,
  getTokenDecimals,
  loadPoolToken,
  getToken,
  getTokenSnapshot,
  uptickSwapsForToken,
  updateTokenBalances,
  getTradePairSnapshot,
  getTradePair,
  getBalancerSnapshot,
} from './helpers/misc';
import { updatePoolWeights } from './helpers/weighted';
import { isPricingAsset, updatePoolLiquidity, valueInUSD, swapValueInUSD } from './pricing';
import { SWAP_IN, SWAP_OUT, ZERO, ZERO_BD } from './helpers/constants';
import { hasVirtualSupply, isVariableWeightPool, isStableLikePool } from './helpers/pools';
import { updateAmpFactor } from './helpers/stable';

/************************************
 ******** INTERNAL BALANCES *********
 ************************************/

export function handleInternalBalanceChange(event: InternalBalanceChanged): void {
  createUserEntity(event.params.user);

  let userAddress = event.params.user.toHexString();
  let token = event.params.token;
  let balanceId = userAddress.concat(token.toHexString());

  let userBalance = UserInternalBalance.load(balanceId);
  if (userBalance == null) {
    userBalance = new UserInternalBalance(balanceId);

    userBalance.userAddress = userAddress;
    userBalance.token = token;
    userBalance.balance = ZERO_BD;
  }

  let transferAmount = tokenToDecimal(event.params.delta, getTokenDecimals(token));
  userBalance.balance = userBalance.balance.plus(transferAmount);

  userBalance.save();
}

/************************************
 ****** DEPOSITS & WITHDRAWALS ******
 ************************************/

export function handleBalanceChange(event: PoolBalanceChanged): void {
  let amounts: BigInt[] = event.params.deltas;

  if (amounts.length === 0) {
    return;
  }
  let total: BigInt = amounts.reduce<BigInt>((sum, amount) => sum.plus(amount), new BigInt(0));
  if (total.gt(ZERO)) {
    handlePoolJoined(event);
  } else {
    handlePoolExited(event);
  }
}

function handlePoolJoined(event: PoolBalanceChanged): void {
  let poolId: string = event.params.poolId.toHexString();
  let amounts: BigInt[] = event.params.deltas;
  let blockTimestamp = event.block.timestamp.toI32();
  let logIndex = event.logIndex;
  let transactionHash = event.transaction.hash;

  let pool = Pool.load(poolId);
  if (pool == null) {
    log.warning('Pool not found in handlePoolJoined: {} {}', [poolId, transactionHash.toHexString()]);
    return;
  }
  let tokenAddresses = pool.tokensList;

  let joinId = transactionHash.toHexString().concat(logIndex.toString());
  let join = new JoinExit(joinId);
  join.sender = event.params.liquidityProvider;
  let joinAmounts = new Array<BigDecimal>(amounts.length);
  for (let i: i32 = 0; i < tokenAddresses.length; i++) {
    let tokenAddress: Address = Address.fromString(tokenAddresses[i].toHexString());
    let poolToken = loadPoolToken(poolId, tokenAddress);
    if (poolToken == null) {
      throw new Error('poolToken not found');
    }
    let joinAmount = scaleDown(amounts[i], poolToken.decimals);
    joinAmounts[i] = joinAmount;
  }
  join.type = 'Join';
  join.amounts = joinAmounts;
  join.pool = event.params.poolId.toHexString();
  join.user = event.params.liquidityProvider.toHexString();
  join.timestamp = blockTimestamp;
  join.tx = transactionHash;
  join.save();

  for (let i: i32 = 0; i < tokenAddresses.length; i++) {
    let tokenAddress: Address = Address.fromString(tokenAddresses[i].toHexString());
    let poolToken = loadPoolToken(poolId, tokenAddress);

    // adding initial liquidity
    if (poolToken == null) {
      throw new Error('poolToken not found');
    }
    let tokenAmountIn = tokenToDecimal(amounts[i], poolToken.decimals);
    let newAmount = poolToken.balance.plus(tokenAmountIn);
    let tokenAmountInUSD = valueInUSD(tokenAmountIn, tokenAddress);

    let token = getToken(tokenAddress);
    token.totalBalanceNotional = token.totalBalanceNotional.plus(tokenAmountIn);
    token.totalBalanceUSD = token.totalBalanceUSD.plus(tokenAmountInUSD);
    token.save();

    let tokenSnapshot = getTokenSnapshot(tokenAddress, event);
    tokenSnapshot.totalBalanceNotional = token.totalBalanceNotional;
    tokenSnapshot.totalBalanceUSD = token.totalBalanceUSD;
    tokenSnapshot.save();

    poolToken.balance = newAmount;
    poolToken.save();
  }

  for (let i: i32 = 0; i < tokenAddresses.length; i++) {
    let tokenAddress: Address = Address.fromString(tokenAddresses[i].toHexString());
    if (isPricingAsset(tokenAddress)) {
      let success = updatePoolLiquidity(poolId, event.block.number, tokenAddress, blockTimestamp);
      // Some pricing assets may not have a route back to USD yet
      // so we keep trying until we find one
      if (success) {
        break;
      }
    }
  }

  // Update virtual supply
  if (pool.poolType == 'StablePhantom') {
    let maxTokenBalance = BigDecimal.fromString('5192296858534827.628530496329220095');
    if (pool.totalShares.equals(maxTokenBalance)) {
      let initialBpt = ZERO_BD;
      for (let i: i32 = 0; i < tokenAddresses.length; i++) {
        if (tokenAddresses[i] == pool.address) {
          initialBpt = scaleDown(amounts[i], 18);
        }
      }
      pool.totalShares = maxTokenBalance.minus(initialBpt);
      pool.save();
    }
  }
<<<<<<< HEAD

  createPoolSnapshot(pool, blockTimestamp);
=======
>>>>>>> 4a8bcdda
}

function handlePoolExited(event: PoolBalanceChanged): void {
  let poolId = event.params.poolId.toHex();
  let amounts = event.params.deltas;
  let blockTimestamp = event.block.timestamp.toI32();
  let logIndex = event.logIndex;
  let transactionHash = event.transaction.hash;

  let pool = Pool.load(poolId);
  if (pool == null) {
    log.warning('Pool not found in handlePoolExited: {} {}', [poolId, transactionHash.toHexString()]);
    return;
  }
  let tokenAddresses = pool.tokensList;

  pool.save();

  let exitId = transactionHash.toHexString().concat(logIndex.toString());
  let exit = new JoinExit(exitId);
  exit.sender = event.params.liquidityProvider;
  let exitAmounts = new Array<BigDecimal>(amounts.length);
  for (let i: i32 = 0; i < tokenAddresses.length; i++) {
    let tokenAddress: Address = Address.fromString(tokenAddresses[i].toHexString());
    let poolToken = loadPoolToken(poolId, tokenAddress);
    if (poolToken == null) {
      throw new Error('poolToken not found');
    }
    let exitAmount = scaleDown(amounts[i].neg(), poolToken.decimals);
    exitAmounts[i] = exitAmount;
  }
  exit.type = 'Exit';
  exit.amounts = exitAmounts;
  exit.pool = event.params.poolId.toHexString();
  exit.user = event.params.liquidityProvider.toHexString();
  exit.timestamp = blockTimestamp;
  exit.tx = transactionHash;
  exit.save();

  for (let i: i32 = 0; i < tokenAddresses.length; i++) {
    let tokenAddress: Address = Address.fromString(tokenAddresses[i].toHexString());
    let poolToken = loadPoolToken(poolId, tokenAddress);

    // adding initial liquidity
    if (poolToken == null) {
      throw new Error('poolToken not found');
    }
    let tokenAmountOut = tokenToDecimal(amounts[i].neg(), poolToken.decimals);
    let newAmount = poolToken.balance.minus(tokenAmountOut);
    let tokenAmountOutUSD = valueInUSD(tokenAmountOut, tokenAddress);

    poolToken.balance = newAmount;
    poolToken.save();

    let token = getToken(tokenAddress);
    token.totalBalanceNotional = token.totalBalanceNotional.minus(tokenAmountOut);
    token.totalBalanceUSD = token.totalBalanceUSD.minus(tokenAmountOutUSD);
    token.save();

    let tokenSnapshot = getTokenSnapshot(tokenAddress, event);
    tokenSnapshot.totalBalanceNotional = token.totalBalanceNotional;
    tokenSnapshot.totalBalanceUSD = token.totalBalanceUSD;
    tokenSnapshot.save();
  }

  for (let i: i32 = 0; i < tokenAddresses.length; i++) {
    let tokenAddress: Address = Address.fromString(tokenAddresses[i].toHexString());
    if (isPricingAsset(tokenAddress)) {
      let success = updatePoolLiquidity(poolId, event.block.number, tokenAddress, blockTimestamp);
      // Some pricing assets may not have a route back to USD yet
      // so we keep trying until we find one
      if (success) {
        break;
      }
    }
  }
<<<<<<< HEAD

  createPoolSnapshot(pool, blockTimestamp);
=======
>>>>>>> 4a8bcdda
}

/************************************
 ********** INVESTMENTS *************
 ************************************/
export function handleBalanceManage(event: PoolBalanceManaged): void {
  let poolId = event.params.poolId;
  let pool = Pool.load(poolId.toHex());
  if (pool == null) {
    log.warning('Pool not found in handleBalanceManage: {}', [poolId.toHexString()]);
    return;
  }

  let token: Address = event.params.token;
  let assetManagerAddress: Address = event.params.assetManager;

  //let cashDelta = event.params.cashDelta;
  let managedDelta = event.params.managedDelta;

  let poolToken = loadPoolToken(poolId.toHexString(), token);
  if (poolToken == null) {
    throw new Error('poolToken not found');
  }

  let managedDeltaAmount = tokenToDecimal(managedDelta, poolToken.decimals);

  poolToken.invested = poolToken.invested.plus(managedDeltaAmount);
  poolToken.save();

  let assetManagerId = poolToken.id.concat(assetManagerAddress.toHexString());

  let investment = new Investment(assetManagerId);
  investment.assetManagerAddress = assetManagerAddress;
  investment.poolTokenId = poolToken.id;
  investment.amount = managedDeltaAmount;
  investment.timestamp = event.block.timestamp.toI32();
  investment.save();
}

/************************************
 ************** SWAPS ***************
 ************************************/
export function handleSwapEvent(event: SwapEvent): void {
  createUserEntity(event.transaction.from);
  let poolId = event.params.poolId;

  let pool = Pool.load(poolId.toHexString());
  if (pool == null) {
    log.warning('Pool not found in handleSwapEvent: {}', [poolId.toHexString()]);
    return;
  }

  if (isVariableWeightPool(pool)) {
    // Some pools' weights update over time so we need to update them after each swap
    updatePoolWeights(poolId.toHexString());
  } else if (isStableLikePool(pool)) {
    // Stablelike pools' amplification factors update over time so we need to update them after each swap
    updateAmpFactor(pool);
  }

  // Update virtual supply
  if (hasVirtualSupply(pool)) {
    if (event.params.tokenIn == pool.address) {
      pool.totalShares = pool.totalShares.minus(tokenToDecimal(event.params.amountIn, 18));
    }
    if (event.params.tokenOut == pool.address) {
      pool.totalShares = pool.totalShares.plus(tokenToDecimal(event.params.amountOut, 18));
    }
  }

  let poolAddress = pool.address;
  let tokenInAddress: Address = event.params.tokenIn;
  let tokenOutAddress: Address = event.params.tokenOut;

  let logIndex = event.logIndex;
  let transactionHash = event.transaction.hash;
  let blockTimestamp = event.block.timestamp.toI32();

  let poolTokenIn = loadPoolToken(poolId.toHexString(), tokenInAddress);
  let poolTokenOut = loadPoolToken(poolId.toHexString(), tokenOutAddress);
  if (poolTokenIn == null || poolTokenOut == null) {
    log.warning('PoolToken not found in handleSwapEvent: (tokenIn: {}), (tokenOut: {})', [
      tokenInAddress.toHexString(),
      tokenOutAddress.toHexString(),
    ]);
    return;
  }

  let tokenAmountIn: BigDecimal = scaleDown(event.params.amountIn, poolTokenIn.decimals);
  let tokenAmountOut: BigDecimal = scaleDown(event.params.amountOut, poolTokenOut.decimals);

  let swapValueUSD = ZERO_BD;
  let swapFeesUSD = ZERO_BD;

  if (poolAddress != tokenInAddress && poolAddress != tokenOutAddress) {
    let swapFee = pool.swapFee;
    swapValueUSD = swapValueInUSD(tokenInAddress, tokenAmountIn, tokenOutAddress, tokenAmountOut);
    swapFeesUSD = swapValueUSD.times(swapFee);
  }

  let swapId = transactionHash.toHexString().concat(logIndex.toString());
  let swap = new Swap(swapId);
  swap.tokenIn = tokenInAddress;
  swap.tokenInSym = poolTokenIn.symbol;
  swap.tokenAmountIn = tokenAmountIn;

  swap.tokenOut = tokenOutAddress;
  swap.tokenOutSym = poolTokenOut.symbol;
  swap.tokenAmountOut = tokenAmountOut;

  swap.caller = event.transaction.from;
  swap.userAddress = event.transaction.from.toHex();
  swap.poolId = poolId.toHex();

  swap.timestamp = blockTimestamp;
  swap.tx = transactionHash;
  swap.save();

  // update pool swapsCount
  // let pool = Pool.load(poolId.toHex());
  pool.swapsCount = pool.swapsCount.plus(BigInt.fromI32(1));
  pool.totalSwapVolume = pool.totalSwapVolume.plus(swapValueUSD);
  pool.totalSwapFee = pool.totalSwapFee.plus(swapFeesUSD);

  pool.save();

  // update vault total swap volume
  let vault = Balancer.load('2') as Balancer;
  vault.totalSwapVolume = vault.totalSwapVolume.plus(swapValueUSD);
  vault.totalSwapFee = vault.totalSwapFee.plus(swapFeesUSD);
  vault.totalSwapCount = vault.totalSwapCount.plus(BigInt.fromI32(1));
  vault.save();

  let vaultSnapshot = getBalancerSnapshot(vault.id, blockTimestamp);
  vaultSnapshot.totalSwapVolume = vault.totalSwapVolume;
  vaultSnapshot.totalSwapFee = vault.totalSwapFee;
  vaultSnapshot.totalSwapCount = vault.totalSwapCount;
  vaultSnapshot.save();

  let newInAmount = poolTokenIn.balance.plus(tokenAmountIn);
  poolTokenIn.balance = newInAmount;
  poolTokenIn.save();

  let newOutAmount = poolTokenOut.balance.minus(tokenAmountOut);
  poolTokenOut.balance = newOutAmount;
  poolTokenOut.save();

  // update swap counts for token
  // updates token snapshots as well
  uptickSwapsForToken(tokenInAddress, event);
  uptickSwapsForToken(tokenOutAddress, event);

  // update volume and balances for the tokens
  // updates token snapshots as well
  updateTokenBalances(tokenInAddress, swapValueUSD, tokenAmountIn, SWAP_IN, event);
  updateTokenBalances(tokenOutAddress, swapValueUSD, tokenAmountOut, SWAP_OUT, event);

  let tradePair = getTradePair(tokenInAddress, tokenOutAddress);
  tradePair.totalSwapVolume = tradePair.totalSwapVolume.plus(swapValueUSD);
  tradePair.totalSwapFee = tradePair.totalSwapFee.plus(swapFeesUSD);
  tradePair.save();

  let tradePairSnapshot = getTradePairSnapshot(tradePair.id, blockTimestamp);
  tradePairSnapshot.totalSwapVolume = tradePair.totalSwapVolume.plus(swapValueUSD);
  tradePairSnapshot.totalSwapFee = tradePair.totalSwapFee.plus(swapFeesUSD);
  tradePairSnapshot.save();

  if (swap.tokenAmountOut == ZERO_BD || swap.tokenAmountIn == ZERO_BD) {
    return;
  }

  // Capture price
  let block = event.block.number;
  if (isPricingAsset(tokenInAddress)) {
    let tokenPriceId = getTokenPriceId(poolId.toHex(), tokenOutAddress, tokenInAddress, block);
    let tokenPrice = new TokenPrice(tokenPriceId);
    //tokenPrice.poolTokenId = getPoolTokenId(poolId, tokenOutAddress);
    tokenPrice.poolId = poolId.toHexString();
    tokenPrice.block = block;
    tokenPrice.timestamp = blockTimestamp;
    tokenPrice.asset = tokenOutAddress;
    tokenPrice.amount = tokenAmountIn;
    tokenPrice.pricingAsset = tokenInAddress;

    tokenPrice.price = tokenAmountIn.div(tokenAmountOut);
    tokenPrice.save();
    updatePoolLiquidity(poolId.toHex(), block, tokenInAddress, blockTimestamp);
  }
  if (isPricingAsset(tokenOutAddress)) {
    let tokenPriceId = getTokenPriceId(poolId.toHex(), tokenInAddress, tokenOutAddress, block);
    let tokenPrice = new TokenPrice(tokenPriceId);
    //tokenPrice.poolTokenId = getPoolTokenId(poolId, tokenInAddress);
    tokenPrice.poolId = poolId.toHexString();
    tokenPrice.block = block;
    tokenPrice.timestamp = blockTimestamp;
    tokenPrice.asset = tokenInAddress;
    tokenPrice.amount = tokenAmountOut;
    tokenPrice.pricingAsset = tokenOutAddress;

    tokenPrice.price = tokenAmountOut.div(tokenAmountIn);
    tokenPrice.save();
    updatePoolLiquidity(poolId.toHex(), block, tokenOutAddress, blockTimestamp);
  }
<<<<<<< HEAD

  createPoolSnapshot(pool, blockTimestamp);
=======
>>>>>>> 4a8bcdda
}<|MERGE_RESOLUTION|>--- conflicted
+++ resolved
@@ -10,10 +10,6 @@
   tokenToDecimal,
   getTokenPriceId,
   scaleDown,
-<<<<<<< HEAD
-  createPoolSnapshot,
-=======
->>>>>>> 4a8bcdda
   createUserEntity,
   getTokenDecimals,
   loadPoolToken,
@@ -162,11 +158,6 @@
       pool.save();
     }
   }
-<<<<<<< HEAD
-
-  createPoolSnapshot(pool, blockTimestamp);
-=======
->>>>>>> 4a8bcdda
 }
 
 function handlePoolExited(event: PoolBalanceChanged): void {
@@ -243,11 +234,6 @@
       }
     }
   }
-<<<<<<< HEAD
-
-  createPoolSnapshot(pool, blockTimestamp);
-=======
->>>>>>> 4a8bcdda
 }
 
 /************************************
@@ -451,9 +437,4 @@
     tokenPrice.save();
     updatePoolLiquidity(poolId.toHex(), block, tokenOutAddress, blockTimestamp);
   }
-<<<<<<< HEAD
-
-  createPoolSnapshot(pool, blockTimestamp);
-=======
->>>>>>> 4a8bcdda
 }
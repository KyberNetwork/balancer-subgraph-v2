mainnet:
  network: mainnet
  Vault:
    address: "0xBA12222222228d8Ba445958a75a0704d566BF2C8"
    startBlock: 12272146
  WeightedPoolFactory:
    address: "0x8E9aa87E45e92bad84D5F8DD1bff34Fb92637dE9"
    startBlock: 12272146
  WeightedPool2TokenFactory:
    address: "0xA5bf2ddF098bb0Ef6d120C98217dD6B141c74EE0"
    startBlock: 12272146
  StablePoolFactory:
    address: "0xc66Ba2B6595D3613CCab350C886aCE23866EDe24"
    startBlock: 12703127
  MetaStablePoolFactory:
    address: "0x67d27634E44793fE63c467035E31ea8635117cd4"
    startBlock: 13011941
  LiquidityBootstrappingPoolFactory:
    address: "0x751A0bC0e3f75b38e01Cf25bFCE7fF36DE1C87DE"
    startBlock: 12871780
  TempLiquidityBootstrappingPoolFactory:
    address: "0x0F3e0c4218b7b0108a3643cFe9D3ec0d4F57c54e"
    startBlock: 13730248
  InvestmentPoolFactory:
    address: "0x48767F9F868a4A7b86A90736632F6E44C2df7fa9"
    startBlock: 13279079
  ConvergentPoolFactory:
    address: "0xb7561f547F3207eDb42A6AfA42170Cd47ADD17BD"
    startBlock: 12686198
  StablePhantomPoolFactory:
    address: "0xb08E16cFc07C684dAA2f93C70323BAdb2A6CBFd2"
    startBlock: 13766527
  AaveLinearPoolFactory:
    address: "0xD7FAD3bd59D6477cbe1BE7f646F7f1BA25b230f8"
    startBlock: 13766443
  ERC4626LinearPoolFactory:
    address: "0xE061bF85648e9FA7b59394668CfEef980aEc4c66"
    startBlock: 14521506
kovan:
  network: kovan
  Vault:
    address: "0xBA12222222228d8Ba445958a75a0704d566BF2C8"
    startBlock: 24226726
  WeightedPoolFactory:
    address: "0x8E9aa87E45e92bad84D5F8DD1bff34Fb92637dE9"
    startBlock: 24226729
  WeightedPool2TokenFactory:
    address: "0xA5bf2ddF098bb0Ef6d120C98217dD6B141c74EE0"
    startBlock: 24226729
  StablePoolFactory:
    address: "0x751dfDAcE1AD995fF13c927f6f761C6604532c79"
    startBlock: 25266622
  MetaStablePoolFactory:
    address: "0x590E544e7Ca956Bb878F8C873E82e65550d67D2F"
    startBlock: 26467363
  LiquidityBootstrappingPoolFactory:
    address: "0x0F3e0c4218b7b0108a3643cFe9D3ec0d4F57c54e"
    startBlock: 26275220
  TempLiquidityBootstrappingPoolFactory:
    address: "0x1B57f637Ce3408f1f834b0b70f9A595b062DAea7"
    startBlock: 28609783
  InvestmentPoolFactory:
    address: "0xb08E16cFc07C684dAA2f93C70323BAdb2A6CBFd2"
    startBlock: 27098599
  # ConvergentPoolFactory:
  #   address: ""
  #   startBlock: 0
  StablePhantomPoolFactory:
    address: "0x6c7F4D97269eCE163fd08D5C2584A21E4a33934c"
    startBlock: 28677262
  AaveLinearPoolFactory:
    address: "0x94522C4586cb15E08AFF943545Fb2c8Ca7f508cE"
    startBlock: 28677003
<<<<<<< HEAD
  Gyro2PoolFactory:
    address: "0xba9519ce545aEe8d4Df51a3914CC22AB85E90CeA"
    startBlock: 30120881
  Gyro3PoolFactory:
    address: "0xBBfD645Be37037bE6c60D498E798037bd8d805d3"
    startBlock: 31238127
=======
  ERC4626LinearPoolFactory:
    address: "0x44284efFA14964feF15CB13e4a6579D3b3AD7e14"
    startBlock: 30831572
>>>>>>> e662eedc
rinkeby:
  network: rinkeby
  Vault:
    address: "0xBA12222222228d8Ba445958a75a0704d566BF2C8"
    startBlock: 8441702
  WeightedPoolFactory:
    address: "0x8E9aa87E45e92bad84D5F8DD1bff34Fb92637dE9"
    startBlock: 8441703
  WeightedPool2TokenFactory:
    address: "0xA5bf2ddF098bb0Ef6d120C98217dD6B141c74EE0"
    startBlock: 8510540
  StablePoolFactory:
    address: "0xc66Ba2B6595D3613CCab350C886aCE23866EDe24"
    startBlock: 8822477
  MetaStablePoolFactory:
    address: "0x751dfDAcE1AD995fF13c927f6f761C6604532c79"
    startBlock: 9027779
  LiquidityBootstrappingPoolFactory:
    address: "0xdcdbf71A870cc60C6F9B621E28a7D3Ffd6Dd4965"
    startBlock: 8976588
  TempLiquidityBootstrappingPoolFactory:
    address: "0x41B953164995c11C81DA73D212ED8Af25741b7Ac"
    startBlock: 9746969
  InvestmentPoolFactory:
    address: "0xdAE7e32ADc5d490a43cCba1f0c736033F2b4eFca"
    startBlock: 9252383
  # ConvergentPoolFactory:
  #   address: ""
  #   startBlock: 0
ropsten:
  network: ropsten
  Vault:
    address: "0xBA12222222228d8Ba445958a75a0704d566BF2C8"
    startBlock: 10071922
  WeightedPoolFactory:
    address: "0x8E9aa87E45e92bad84D5F8DD1bff34Fb92637dE9"
    startBlock: 10071927
  WeightedPool2TokenFactory:
    address: "0xA5bf2ddF098bb0Ef6d120C98217dD6B141c74EE0"
    startBlock: 10151846
  # StablePoolFactory:
  #   address: ""
  #   startBlock: 0
  # MetaStablePoolFactory:
  #   address: ""
  #   startBlock: 0
  # LiquidityBootstrappingPoolFactory:
  #   address: ""
  #   startBlock: 0
  # InvestmentPoolFactory:
  #   address: ""
  #   startBlock: 0
  # ConvergentPoolFactory:
  #   address: ""
  #   startBlock: 0
goerli:
  network: goerli
  Vault:
    address: "0xBA12222222228d8Ba445958a75a0704d566BF2C8"
    startBlock: 4648000
  WeightedPoolFactory:
    address: "0x8E9aa87E45e92bad84D5F8DD1bff34Fb92637dE9"
    startBlock: 4648000
  WeightedPool2TokenFactory:
    address: "0xA5bf2ddF098bb0Ef6d120C98217dD6B141c74EE0"
    startBlock: 4716924
  # StablePoolFactory:
  #   address: ""
  #   startBlock: 0
  # MetaStablePoolFactory:
  #   address: ""
  #   startBlock: 0
  # LiquidityBootstrappingPoolFactory:
  #   address: ""
  #   startBlock: 0
  ConvergentPoolFactory:
    address: "0x0766B218517d9dC198155f0dC3485270cF788aF7"
    startBlock: 4752660
polygon:
  network: matic
  Vault:
    address: "0xBA12222222228d8Ba445958a75a0704d566BF2C8"
    startBlock: 15832990
  WeightedPoolFactory:
    address: "0x8E9aa87E45e92bad84D5F8DD1bff34Fb92637dE9"
    startBlock: 15832998
  WeightedPool2TokenFactory:
    address: "0xA5bf2ddF098bb0Ef6d120C98217dD6B141c74EE0"
    startBlock: 15869090
  StablePoolFactory:
    address: "0xc66Ba2B6595D3613CCab350C886aCE23866EDe24"
    startBlock: 16138679
  MetaStablePoolFactory:
    address: "0xdAE7e32ADc5d490a43cCba1f0c736033F2b4eFca"
    startBlock: 17913016
  LiquidityBootstrappingPoolFactory:
    address: "0x751A0bC0e3f75b38e01Cf25bFCE7fF36DE1C87DE"
    startBlock: 17116402
  TempLiquidityBootstrappingPoolFactory:
    address: "0x41B953164995c11C81DA73D212ED8Af25741b7Ac"
    startBlock: 22067480
  InvestmentPoolFactory:
    address: "0x0f7bb7ce7b6ed9366F9b6B910AdeFE72dC538193"
    startBlock: 19404118
  StablePhantomPoolFactory:
    address: "0xC128a9954e6c874eA3d62ce62B468bA073093F25"
    startBlock: 22288478
  AaveLinearPoolFactory:
    address: "0xf302f9F50958c5593770FDf4d4812309fF77414f"
    startBlock: 22287712
  ERC4626LinearPoolFactoryBeta:
    address: "0xC6bD2497332d24094eC16a7261eec5C412B5a2C1"
    startBlock: 25772863
  ERC4626LinearPoolFactory:
    address: "0x6637dA12881f66dC7E42b8879B0a79faF43C9be2"
    startBlock: 26746067
arbitrum:
  network: arbitrum-one
  Vault:
    address: "0xBA12222222228d8Ba445958a75a0704d566BF2C8"
    startBlock: 222832
  WeightedPoolFactory:
    address: "0x7dFdEF5f355096603419239CE743BfaF1120312B"
    startBlock: 222863
  WeightedPool2TokenFactory:
    address: "0xCF0a32Bbef8F064969F21f7e02328FB577382018"
    startBlock: 222864
  StablePoolFactory:
    address: "0x2433477A10FC5d31B9513C638F19eE85CaED53Fd"
    startBlock: 222866
  MetaStablePoolFactory:
    address: "0xEBFD5681977E38Af65A7487DC70B8221D089cCAD"
    startBlock: 222868
  LiquidityBootstrappingPoolFactory:
    address: "0x142B9666a0a3A30477b052962ddA81547E7029ab"
    startBlock: 222870
  TempLiquidityBootstrappingPoolFactory:
    address: "0x1802953277FD955f9a254B80Aa0582f193cF1d77"
    startBlock: 4859669
  InvestmentPoolFactory:
    address: "0xaCd615B3705B9c880E4E7293f1030B34e57B4c1c"
    startBlock: 1488052
  ERC4626LinearPoolFactory:
    address: "0x2794953110874981a0d301286c986992022A62a1"
    startBlock: 9311471
polygonGrafted:
  network: matic
  graft:
    block: 26135969
    base: QmewRhm32cXUY4NbGL3p4rY7N25RH4eJ7Era3aNd7SP3tK
  Vault:
    address: "0xBA12222222228d8Ba445958a75a0704d566BF2C8"
    startBlock: 15832990
  WeightedPoolFactory:
    address: "0x8E9aa87E45e92bad84D5F8DD1bff34Fb92637dE9"
    startBlock: 15832998
  WeightedPool2TokenFactory:
    address: "0xA5bf2ddF098bb0Ef6d120C98217dD6B141c74EE0"
    startBlock: 15869090
  StablePoolFactory:
    address: "0xc66Ba2B6595D3613CCab350C886aCE23866EDe24"
    startBlock: 16138679
  MetaStablePoolFactory:
    address: "0xdAE7e32ADc5d490a43cCba1f0c736033F2b4eFca"
    startBlock: 17913016
  LiquidityBootstrappingPoolFactory:
    address: "0x751A0bC0e3f75b38e01Cf25bFCE7fF36DE1C87DE"
    startBlock: 17116402
  TempLiquidityBootstrappingPoolFactory:
    address: "0x41B953164995c11C81DA73D212ED8Af25741b7Ac"
    startBlock: 22067480
  InvestmentPoolFactory:
    address: "0x0f7bb7ce7b6ed9366F9b6B910AdeFE72dC538193"
    startBlock: 19404118
  StablePhantomPoolFactory:
    address: "0xC128a9954e6c874eA3d62ce62B468bA073093F25"
    startBlock: 22288478
  AaveLinearPoolFactory:
    address: "0xf302f9F50958c5593770FDf4d4812309fF77414f"
    startBlock: 22287712
  ERC4626LinearPoolFactoryBeta:
    address: "0xC6bD2497332d24094eC16a7261eec5C412B5a2C1"
    startBlock: 25772863
  ERC4626LinearPoolFactory:
    address: "0x6637dA12881f66dC7E42b8879B0a79faF43C9be2"
    startBlock: 26746067<|MERGE_RESOLUTION|>--- conflicted
+++ resolved
@@ -71,18 +71,15 @@
   AaveLinearPoolFactory:
     address: "0x94522C4586cb15E08AFF943545Fb2c8Ca7f508cE"
     startBlock: 28677003
-<<<<<<< HEAD
   Gyro2PoolFactory:
     address: "0xba9519ce545aEe8d4Df51a3914CC22AB85E90CeA"
     startBlock: 30120881
   Gyro3PoolFactory:
     address: "0xBBfD645Be37037bE6c60D498E798037bd8d805d3"
     startBlock: 31238127
-=======
   ERC4626LinearPoolFactory:
     address: "0x44284efFA14964feF15CB13e4a6579D3b3AD7e14"
     startBlock: 30831572
->>>>>>> e662eedc
 rinkeby:
   network: rinkeby
   Vault:

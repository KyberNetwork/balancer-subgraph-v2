--- conflicted
+++ resolved
@@ -98,67 +98,6 @@
 polygon:
   network: matic
   isPolygon: true
-<<<<<<< HEAD
-  Vault:
-    address: "0xBA12222222228d8Ba445958a75a0704d566BF2C8"
-    startBlock: 15832990
-  WeightedPoolFactory:
-    address: "0x8E9aa87E45e92bad84D5F8DD1bff34Fb92637dE9"
-    startBlock: 15832998
-  WeightedPool2TokenFactory:
-    address: "0xA5bf2ddF098bb0Ef6d120C98217dD6B141c74EE0"
-    startBlock: 15869090
-  StablePoolFactory:
-    address: "0xc66Ba2B6595D3613CCab350C886aCE23866EDe24"
-    startBlock: 16138679
-  StablePoolV2Factory:
-    address: "0xcA96C4f198d343E251b1a01F3EBA061ef3DA73C1"
-    startBlock: 29371951
-  ComposableStablePoolFactory:
-    address: "0x136FD06Fa01eCF624C7F2B3CB15742c1339dC2c4"
-    startBlock: 32774224
-  MetaStablePoolFactory:
-    address: "0xdAE7e32ADc5d490a43cCba1f0c736033F2b4eFca"
-    startBlock: 17913016
-  LiquidityBootstrappingPoolFactory:
-    address: "0x751A0bC0e3f75b38e01Cf25bFCE7fF36DE1C87DE"
-    startBlock: 17116402
-  TempLiquidityBootstrappingPoolFactory:
-    address: "0x41B953164995c11C81DA73D212ED8Af25741b7Ac"
-    startBlock: 22067480
-  InvestmentPoolFactory:
-    address: "0x0f7bb7ce7b6ed9366F9b6B910AdeFE72dC538193"
-    startBlock: 19404118
-  StablePhantomPoolFactory:
-    address: "0xC128a9954e6c874eA3d62ce62B468bA073093F25"
-    startBlock: 22288478
-  AaveLinearPoolFactory:
-    address: "0xf302f9F50958c5593770FDf4d4812309fF77414f"
-    startBlock: 22287712
-  AaveLinearPoolV2Factory:
-    address: "0x8df6EfEc5547e31B0eb7d1291B511FF8a2bf987c"
-    startBlock: 31996915
-  ERC4626LinearPoolFactoryBeta:
-    address: "0xC6bD2497332d24094eC16a7261eec5C412B5a2C1"
-    startBlock: 25772863
-  ERC4626LinearPoolFactory:
-    address: "0x6637dA12881f66dC7E42b8879B0a79faF43C9be2"
-    startBlock: 26746067
-  Gyro2PoolFactory:
-    address: "0x5d8545a7330245150bE0Ce88F8afB0EDc41dFc34"
-    startBlock: 31556084
-  Gyro3PoolFactory:
-    address: "0x90f08B3705208E41DbEEB37A42Fb628dD483AdDa"
-    startBlock: 31556094
-  FXPoolFactory:
-    address: "0x627D759314D5c4007b461A74eBaFA7EBC5dFeD71"
-    startBlock: 32054794
-# REMINDER: when adding new factories, update both polygon and polygonGrafted
-polygonGrafted:
-  network: matic
-  isPolygon: true
-=======
->>>>>>> b839b61c
   graft:
     block: 32850162
     base: QmZxw8YkdvoUtt7DsEP6DnL7cYKWzMT94cZyFyZJgf4oEY

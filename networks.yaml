mainnet:
  network: mainnet
  graft:
    # Jan30 - using this because it's the latest block
    block: 16521178
    # always make sure the base subgraph has not been pruned
    # it should be possible to run time travel queries on it going back to the vault's startBlock
    base: QmYnU9J6HJ56uGN79F3wo4nG24hVZUNPboSUyje1NvSm68
  EventEmitter:
    address: "0x1ACfEEA57d2ac674d7E65964f155AB9348A6C290"
    startBlock: 16419620
  Vault:
    address: "0xBA12222222228d8Ba445958a75a0704d566BF2C8"
    startBlock: 12272146
  WeightedPoolFactory:
    address: "0x8E9aa87E45e92bad84D5F8DD1bff34Fb92637dE9"
    startBlock: 12272146
  WeightedPoolV2Factory:
    address: "0xcC508a455F5b0073973107Db6a878DdBDab957bC"
    startBlock: 15497271
  WeightedPoolV3Factory:
    address: "0x5Dd94Da3644DDD055fcf6B3E1aa310Bb7801EB8b"
    startBlock: 16520627
  WeightedPool2TokenFactory:
    address: "0xA5bf2ddF098bb0Ef6d120C98217dD6B141c74EE0"
    startBlock: 12272146
  StablePoolFactory:
    address: "0xc66Ba2B6595D3613CCab350C886aCE23866EDe24"
    startBlock: 12703127
  StablePoolV2Factory:
    address: "0x8df6EfEc5547e31B0eb7d1291B511FF8a2bf987c"
    startBlock: 14934936
  ComposableStablePoolFactory:
    address: "0xf9ac7B9dF2b3454E841110CcE5550bD5AC6f875F"
    startBlock: 15485885
  ComposableStablePoolV2Factory:
    address: "0x85a80afee867aDf27B50BdB7b76DA70f1E853062"
    startBlock: 16083775
  ComposableStablePoolV3Factory:
    address: "0xdba127fBc23fb20F5929C546af220A991b5C6e01"
    startBlock: 16520627
  HighAmpComposableStablePoolFactory:
    address: "0xBa1b4a90bAD57470a2cbA762A32955dC491f76e0"
    startBlock: 15852258
  MetaStablePoolFactory:
    address: "0x67d27634E44793fE63c467035E31ea8635117cd4"
    startBlock: 13011941
  LiquidityBootstrappingPoolFactory:
    address: "0x751A0bC0e3f75b38e01Cf25bFCE7fF36DE1C87DE"
    startBlock: 12871780
  TempLiquidityBootstrappingPoolFactory:
    address: "0x0F3e0c4218b7b0108a3643cFe9D3ec0d4F57c54e"
    startBlock: 13730248
  InvestmentPoolFactory:
    address: "0x48767F9F868a4A7b86A90736632F6E44C2df7fa9"
    startBlock: 13279079
  ConvergentPoolFactory:
    address: "0xb7561f547F3207eDb42A6AfA42170Cd47ADD17BD"
    startBlock: 12686198
  StablePhantomPoolFactory:
    address: "0xb08E16cFc07C684dAA2f93C70323BAdb2A6CBFd2"
    startBlock: 13766527
  AaveLinearPoolFactory:
    address: "0xD7FAD3bd59D6477cbe1BE7f646F7f1BA25b230f8"
    startBlock: 13766443
  AaveLinearPoolV2Factory:
    address: "0x6A0AC04f5C2A10297D5FA79FA6358837a8770041"
    startBlock: 15359085
  AaveLinearPoolV3Factory:
    address: "0x7d833FEF5BB92ddb578DA85fc0c35cD5Cc00Fb3e"
    startBlock: 16136501
  AaveLinearPoolV4Factory:
    address: #TODO
    startBlock: #TODO
  ERC4626LinearPoolFactory:
    address: "0xE061bF85648e9FA7b59394668CfEef980aEc4c66"
    startBlock: 14521506
<<<<<<< HEAD
  SiloLinearPoolFactory:
    address: #TODO
    startBlock: #TODO
=======
  ReaperLinearPoolFactory:
    address: #TODO
    startBlock: #TODO
  GearboxLinearPoolFactory:
    address: #TODO
    startBlock: #TODO
  BeefyLinearPoolFactory:
    address: #TODO
    startBlock: #TODO
  EulerLinearPoolFactory:
    address: "0x5F43FBa61f63Fa6bFF101a0A0458cEA917f6B347"
    startBlock: 16542557
  ERC4626LinearPoolV3Factory:
    address: "0x67A25ca2350Ebf4a0C475cA74C257C94a373b828"
    startBlock: 16542240
>>>>>>> 1ce0f163
  FXPoolFactory:
    address: "0x81fE9e5B28dA92aE949b705DfDB225f7a7cc5134"
    startBlock: 15981805
goerli:
  network: goerli
  EventEmitter:
    address: "0x4bcFCEDF1114030ff85a647dD436B7b3dEb45d9E"
    startBlock: 8305794
  Vault:
    address: "0xBA12222222228d8Ba445958a75a0704d566BF2C8"
    startBlock: 4648099
  WeightedPoolFactory:
    address: "0x8E9aa87E45e92bad84D5F8DD1bff34Fb92637dE9"
    startBlock: 4648101
  WeightedPoolV2Factory:
    address: "0x94f68b54191F62f781Fe8298A8A5Fa3ed772d227"
    startBlock: 7553858
  WeightedPool2TokenFactory:
    address: "0xA5bf2ddF098bb0Ef6d120C98217dD6B141c74EE0"
    startBlock: 4716924
  StablePoolFactory:
    address: "0x44afeb87c871D8fEA9398a026DeA2BD3A13F5769"
    startBlock: 6992992
  StablePoolV2Factory:
    address: "0xD360B8afb3d7463bE823bE1Ec3c33aA173EbE86e"
    startBlock: 7169381
  MetaStablePoolFactory:
    address: "0xA55F73E2281c60206ba43A3590dB07B8955832Be"
    startBlock: 6993057
  LiquidityBootstrappingPoolFactory:
    address: "0xb48Cc42C45d262534e46d5965a9Ac496F1B7a830"
    startBlock: 6993037
  TempLiquidityBootstrappingPoolFactory:
    address: "0xB0C726778C3AE4B3454D85557A48e8fa502bDD6A"
    startBlock: 6993471
  InvestmentPoolFactory:
    address: "0x3C9F788131A26329A689Bd951b5aCb4454669487"
    startBlock: 6993461
  StablePhantomPoolFactory:
    address: "0x41E9036AE350baEDCC7107760A020Dca3c0731ec"
    startBlock: 6993896
  ComposableStablePoolFactory:
    address: "0xB848f50141F3D4255b37aC288C25C109104F2158"
    startBlock: 7542764
  ComposableStablePoolV2Factory:
    address: "0x85a80afee867aDf27B50BdB7b76DA70f1E853062"
    startBlock: 8048814
  HighAmpComposableStablePoolFactory:
    address: "0x35802d6f8fe133215E1804EB70748fe39F10F318"
    startBlock: 7842251
  AaveLinearPoolFactory:
    address: "0x94470C12fc192e071F12Fec1152861608CE01562"
    startBlock: 6993887
  AaveLinearPoolV2Factory:
    address: "0xC128468b7Ce63eA702C1f104D55A2566b13D3ABD"
    startBlock: 7421371
  AaveLinearPoolV3Factory:
    address: "0x70Bbd023481788e443472e123AB963e5EBF58D06"
    startBlock: 8094401
<<<<<<< HEAD
  SiloLinearPoolFactory:
=======
  ReaperLinearPoolFactory:
    address: #TODO
    startBlock: #TODO
  GearboxLinearPoolFactory:
    address: #TODO
    startBlock: #TODO
  BeefyLinearPoolFactory:
    address: #TODO
    startBlock: #TODO
  AaveLinearPoolV4Factory:
>>>>>>> 1ce0f163
    address: #TODO
    startBlock: #TODO
  GyroEPoolFactory:
    address: "0x3477fe0444878C168A87459F8167EEF28FCF956c"
    startBlock: 7928618
polygon:
  network: matic
  graft:
    # Jan30 - using this because it's the latest block
    block: 38712422
    # always make sure the base subgraph has not been pruned
    # it should be possible to run time travel queries on it going back to the vault's startBlock
    base: QmRpS8GXDmf6Egk4uSmcF4HhwE6UAAqqXMByQgXuvz9jNX
  EventEmitter:
    address: "0xcdcECFa416EE3022030E707dC3EA13a8997D74c8"
    startBlock: 38152461
  Vault:
    address: "0xBA12222222228d8Ba445958a75a0704d566BF2C8"
    startBlock: 15832990
  WeightedPoolFactory:
    address: "0x8E9aa87E45e92bad84D5F8DD1bff34Fb92637dE9"
    startBlock: 15832998
  WeightedPoolV2Factory:
    address: "0x0e39C3D9b2ec765eFd9c5c70BB290B1fCD8536E3"
    startBlock: 32850162
  WeightedPoolV3Factory:
    address: "0x82e4cFaef85b1B6299935340c964C942280327f4"
    startBlock: 38709460
  WeightedPool2TokenFactory:
    address: "0xA5bf2ddF098bb0Ef6d120C98217dD6B141c74EE0"
    startBlock: 15869090
  StablePoolFactory:
    address: "0xc66Ba2B6595D3613CCab350C886aCE23866EDe24"
    startBlock: 16138679
  StablePoolV2Factory:
    address: "0xcA96C4f198d343E251b1a01F3EBA061ef3DA73C1"
    startBlock: 29371951
  ComposableStablePoolFactory:
    address: "0x136FD06Fa01eCF624C7F2B3CB15742c1339dC2c4"
    startBlock: 32774224
  ComposableStablePoolV2Factory:
    address: "0x85a80afee867aDf27B50BdB7b76DA70f1E853062"
    startBlock: 36258226
  ComposableStablePoolV3Factory:
    address: "0x7bc6C0E73EDAa66eF3F6E2f27b0EE8661834c6C9"
    startBlock: 38709460
  MetaStablePoolFactory:
    address: "0xdAE7e32ADc5d490a43cCba1f0c736033F2b4eFca"
    startBlock: 17913016
  LiquidityBootstrappingPoolFactory:
    address: "0x751A0bC0e3f75b38e01Cf25bFCE7fF36DE1C87DE"
    startBlock: 17116402
  TempLiquidityBootstrappingPoolFactory:
    address: "0x41B953164995c11C81DA73D212ED8Af25741b7Ac"
    startBlock: 22067480
  InvestmentPoolFactory:
    address: "0x0f7bb7ce7b6ed9366F9b6B910AdeFE72dC538193"
    startBlock: 19404118
  StablePhantomPoolFactory:
    address: "0xC128a9954e6c874eA3d62ce62B468bA073093F25"
    startBlock: 22288478
  AaveLinearPoolFactory:
    address: "0xf302f9F50958c5593770FDf4d4812309fF77414f"
    startBlock: 22287712
  AaveLinearPoolV2Factory:
    address: "0x8df6EfEc5547e31B0eb7d1291B511FF8a2bf987c"
    startBlock: 31996915
  AaveLinearPoolV3Factory:
    address: "0x35c425234DC42e7402f54cC54573f77842963a56"
    startBlock: 36555199
  AaveLinearPoolV4Factory:
    address: #TODO
    startBlock: #TODO
  ERC4626LinearPoolFactoryBeta:
    address: "0xC6bD2497332d24094eC16a7261eec5C412B5a2C1"
    startBlock: 25772863
  ERC4626LinearPoolFactory:
    address: "0x6637dA12881f66dC7E42b8879B0a79faF43C9be2"
    startBlock: 26746067
<<<<<<< HEAD
  SiloLinearPoolFactory:
=======
  ReaperLinearPoolFactory:
    address: #TODO
    startBlock: #TODO
  GearboxLinearPoolFactory:
    address: #TODO
    startBlock: #TODO
  ERC4626LinearPoolV3Factory:
    address: "0xa3B9515A9c557455BC53F7a535A85219b59e8B2E"
    startBlock: 38828779
  MidasLinearPoolFactory:
    address: #TODO
    startBlock: #TODO
  BeefyLinearPoolFactory:
>>>>>>> 1ce0f163
    address: #TODO
    startBlock: #TODO
  Gyro2PoolFactory:
    address: "0x5d8545a7330245150bE0Ce88F8afB0EDc41dFc34"
    startBlock: 31556084
  Gyro3PoolFactory:
    address: "0x90f08B3705208E41DbEEB37A42Fb628dD483AdDa"
    startBlock: 31556094
  GyroEPoolFactory:
    address: "0xD4204551BC5397455f8897745d50Ac4F6beE0EF6"
    startBlock: 35414865
  FXPoolFactory:
    address: "0x627D759314D5c4007b461A74eBaFA7EBC5dFeD71"
    startBlock: 32054793
arbitrum:
  network: arbitrum-one
  graft:
    # Jan30 - using this because it's the latest block
    block: 56689183
    # always make sure the base subgraph has not been pruned
    # it should be possible to run time travel queries on it going back to the vault's startBlock
    base: QmdLSiv1QcE1pdh236KT5hFfEQ3m1hUMihBKbTb344jwSe
  EventEmitter:
    address: "0x8f32D631093B5418d0546f77442c5fa66187E59D"
    startBlock: 53475240
  Vault:
    address: "0xBA12222222228d8Ba445958a75a0704d566BF2C8"
    startBlock: 222832
  WeightedPoolFactory:
    address: "0x7dFdEF5f355096603419239CE743BfaF1120312B"
    startBlock: 222863
  WeightedPoolV2Factory:
    address: "0x8df6EfEc5547e31B0eb7d1291B511FF8a2bf987c"
    startBlock: 23605789
  WeightedPoolV3Factory:
    address: "0xf1665E19bc105BE4EDD3739F88315cC699cc5b65"
    startBlock: 56668142
  WeightedPool2TokenFactory:
    address: "0xCF0a32Bbef8F064969F21f7e02328FB577382018"
    startBlock: 222864
  StablePoolFactory:
    address: "0x2433477A10FC5d31B9513C638F19eE85CaED53Fd"
    startBlock: 222866
  StablePoolV2Factory:
    address: "0xEF44D6786b2b4d544b7850Fe67CE6381626Bf2D6"
    startBlock: 14244664
  ComposableStablePoolFactory:
    address: "0xaEb406b0E430BF5Ea2Dc0B9Fe62E4E53f74B3a33"
    startBlock: 23227044
  ComposableStablePoolV2Factory:
    address: "0x85a80afee867aDf27B50BdB7b76DA70f1E853062"
    startBlock: 42468618
  ComposableStablePoolV3Factory:
    address: "0x1c99324EDC771c82A0DCCB780CC7DDA0045E50e7"
    startBlock: 56668142
  MetaStablePoolFactory:
    address: "0xEBFD5681977E38Af65A7487DC70B8221D089cCAD"
    startBlock: 222868
  LiquidityBootstrappingPoolFactory:
    address: "0x142B9666a0a3A30477b052962ddA81547E7029ab"
    startBlock: 222870
  TempLiquidityBootstrappingPoolFactory:
    address: "0x1802953277FD955f9a254B80Aa0582f193cF1d77"
    startBlock: 4859669
  InvestmentPoolFactory:
    address: "0xaCd615B3705B9c880E4E7293f1030B34e57B4c1c"
    startBlock: 1488052
  ERC4626LinearPoolFactory:
    address: "0x2794953110874981a0d301286c986992022A62a1"
    startBlock: 9311471
  AaveLinearPoolV2Factory:
    address: "0xe2E901AB09f37884BA31622dF3Ca7FC19AA443Be"
    startBlock: 20509414
  AaveLinearPoolV3Factory:
    address: "0xa2D801064652A269D92EE2A59F3261155ec66830"
    startBlock: 44470235
<<<<<<< HEAD
  SiloLinearPoolFactory:
    address: #TODO
    startBlock: #TODO
=======
  ReaperLinearPoolFactory:
    address: #TODO
    startBlock: #TODO
  GearboxLinearPoolFactory:
    address: #TODO
    startBlock: #TODO
  BeefyLinearPoolFactory:
    address: #TODO
    startBlock: #TODO
  AaveLinearPoolV4Factory:
    address: #TODO
    startBlock: #TODO
  ERC4626LinearPoolV3Factory:
    address: "0xa3B9515A9c557455BC53F7a535A85219b59e8B2E"
    startBlock: 57735268
>>>>>>> 1ce0f163
bnb:
  network: bsc
  Vault:
    address: "0xBA12222222228d8Ba445958a75a0704d566BF2C8"
    startBlock: 22895868
  WeightedPoolV2Factory:
    address: "0xC128a9954e6c874eA3d62ce62B468bA073093F25"
    startBlock: 22895868
  WeightedPoolV3Factory:
    address: "0x6e4cF292C5349c79cCd66349c3Ed56357dD11B46"
    startBlock: 25237933
  ComposableStablePoolFactory:
    address: "0xf302f9F50958c5593770FDf4d4812309fF77414f"
    startBlock: 22895868
  ComposableStablePoolV3Factory:
    address: "0xacAaC3e6D6Df918Bf3c809DFC7d42de0e4a72d4C"
    startBlock: 25237933
  TempLiquidityBootstrappingPoolFactory:
    address: "0xC128468b7Ce63eA702C1f104D55A2566b13D3ABD"
    startBlock: 22895868
  AaveLinearPoolV2Factory:
    address: "0x2E96068b3D5B5BAE3D7515da4A1D2E52d08A2647"
    startBlock: 22895868
  MidasLinearPoolFactory:
    address: #TODO
    startBlock: #TODO
  AaveLinearPoolV4Factory:
    address: #TODO
    startBlock: #TODO
gnosis:
  network: gnosis
  Vault:
    address: "0xBA12222222228d8Ba445958a75a0704d566BF2C8"
    startBlock: 24821598
  WeightedPoolV2Factory:
    address: "0xf302f9F50958c5593770FDf4d4812309fF77414f"
    startBlock: 25414470
  WeightedPoolV3Factory:
    address: "0xC128a9954e6c874eA3d62ce62B468bA073093F25"
    startBlock: 26226256
  StablePoolV2Factory:
    address: "0xf23b4DB826DbA14c0e857029dfF076b1c0264843"
    startBlock: 25415344
  ComposableStablePoolV2Factory:
    address: "0x76578ecf9a141296Ec657847fb45B0585bCDa3a6"
    startBlock: 25415385
  ComposableStablePoolV3Factory:
    address: "0x239e55F427D44C3cc793f49bFB507ebe76638a2b"
    startBlock: 26226256
  AaveLinearPoolV3Factory:
    address: "0x9dd5Db2d38b50bEF682cE532bCca5DfD203915E1"
    startBlock: 25415464
  AaveLinearPoolV4Factory:
    address: #TODO
    startBlock: #TODO
  ERC4626LinearPoolFactory:
    address: "0x4132f7AcC9dB7A6cF7BE2Dd3A9DC8b30C7E6E6c8"
    startBlock: 25415264
  TempLiquidityBootstrappingPoolFactory:
    address: "0x85a80afee867aDf27B50BdB7b76DA70f1E853062"
    startBlock: 25415236<|MERGE_RESOLUTION|>--- conflicted
+++ resolved
@@ -75,11 +75,9 @@
   ERC4626LinearPoolFactory:
     address: "0xE061bF85648e9FA7b59394668CfEef980aEc4c66"
     startBlock: 14521506
-<<<<<<< HEAD
   SiloLinearPoolFactory:
     address: #TODO
     startBlock: #TODO
-=======
   ReaperLinearPoolFactory:
     address: #TODO
     startBlock: #TODO
@@ -95,7 +93,6 @@
   ERC4626LinearPoolV3Factory:
     address: "0x67A25ca2350Ebf4a0C475cA74C257C94a373b828"
     startBlock: 16542240
->>>>>>> 1ce0f163
   FXPoolFactory:
     address: "0x81fE9e5B28dA92aE949b705DfDB225f7a7cc5134"
     startBlock: 15981805
@@ -155,9 +152,9 @@
   AaveLinearPoolV3Factory:
     address: "0x70Bbd023481788e443472e123AB963e5EBF58D06"
     startBlock: 8094401
-<<<<<<< HEAD
   SiloLinearPoolFactory:
-=======
+    address: #TODO
+    startBlock: #TODO
   ReaperLinearPoolFactory:
     address: #TODO
     startBlock: #TODO
@@ -168,7 +165,6 @@
     address: #TODO
     startBlock: #TODO
   AaveLinearPoolV4Factory:
->>>>>>> 1ce0f163
     address: #TODO
     startBlock: #TODO
   GyroEPoolFactory:
@@ -248,9 +244,9 @@
   ERC4626LinearPoolFactory:
     address: "0x6637dA12881f66dC7E42b8879B0a79faF43C9be2"
     startBlock: 26746067
-<<<<<<< HEAD
   SiloLinearPoolFactory:
-=======
+    address: #TODO
+    startBlock: #TODO
   ReaperLinearPoolFactory:
     address: #TODO
     startBlock: #TODO
@@ -264,7 +260,6 @@
     address: #TODO
     startBlock: #TODO
   BeefyLinearPoolFactory:
->>>>>>> 1ce0f163
     address: #TODO
     startBlock: #TODO
   Gyro2PoolFactory:
@@ -341,11 +336,9 @@
   AaveLinearPoolV3Factory:
     address: "0xa2D801064652A269D92EE2A59F3261155ec66830"
     startBlock: 44470235
-<<<<<<< HEAD
   SiloLinearPoolFactory:
     address: #TODO
     startBlock: #TODO
-=======
   ReaperLinearPoolFactory:
     address: #TODO
     startBlock: #TODO
@@ -361,7 +354,6 @@
   ERC4626LinearPoolV3Factory:
     address: "0xa3B9515A9c557455BC53F7a535A85219b59e8B2E"
     startBlock: 57735268
->>>>>>> 1ce0f163
 bnb:
   network: bsc
   Vault:

--- conflicted
+++ resolved
@@ -246,11 +246,7 @@
 polygonGrafted:
   network: matic
   graft:
-<<<<<<< HEAD
-    block: 26135969
-=======
     block: 29371950
->>>>>>> 2cfc89ef
     base: QmRwWT9GQQ4GQsJBB8XwunVcSvdpjzaKk7Qb9FPrW68KAb
   Vault:
     address: "0xBA12222222228d8Ba445958a75a0704d566BF2C8"

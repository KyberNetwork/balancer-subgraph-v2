--- conflicted
+++ resolved
@@ -75,11 +75,9 @@
   ERC4626LinearPoolFactory:
     address: "0xE061bF85648e9FA7b59394668CfEef980aEc4c66"
     startBlock: 14521506
-<<<<<<< HEAD
   TetuLinearPoolFactory:
     address: #TODO
     startBlock: #TODO
-=======
   SiloLinearPoolFactory:
     address: #TODO
     startBlock: #TODO
@@ -98,7 +96,6 @@
   ERC4626LinearPoolV3Factory:
     address: "0x67A25ca2350Ebf4a0C475cA74C257C94a373b828"
     startBlock: 16542240
->>>>>>> cdb14866
   FXPoolFactory:
     address: "0x81fE9e5B28dA92aE949b705DfDB225f7a7cc5134"
     startBlock: 15981805
@@ -158,9 +155,9 @@
   AaveLinearPoolV3Factory:
     address: "0x70Bbd023481788e443472e123AB963e5EBF58D06"
     startBlock: 8094401
-<<<<<<< HEAD
   TetuLinearPoolFactory:
-=======
+    address: #TODO
+    startBlock: #TODO
   SiloLinearPoolFactory:
     address: #TODO
     startBlock: #TODO
@@ -174,7 +171,6 @@
     address: #TODO
     startBlock: #TODO
   AaveLinearPoolV4Factory:
->>>>>>> cdb14866
     address: #TODO
     startBlock: #TODO
   GyroEPoolFactory:
@@ -254,9 +250,9 @@
   ERC4626LinearPoolFactory:
     address: "0x6637dA12881f66dC7E42b8879B0a79faF43C9be2"
     startBlock: 26746067
-<<<<<<< HEAD
   TetuLinearPoolFactory:
-=======
+    address: #TODO
+    startBlock: #TODO
   SiloLinearPoolFactory:
     address: #TODO
     startBlock: #TODO
@@ -273,7 +269,6 @@
     address: #TODO
     startBlock: #TODO
   BeefyLinearPoolFactory:
->>>>>>> cdb14866
     address: #TODO
     startBlock: #TODO
   Gyro2PoolFactory:
@@ -350,11 +345,6 @@
   AaveLinearPoolV3Factory:
     address: "0xa2D801064652A269D92EE2A59F3261155ec66830"
     startBlock: 44470235
-<<<<<<< HEAD
-  TetuLinearPoolFactory:
-    address: #TODO
-    startBlock: #TODO
-=======
   SiloLinearPoolFactory:
     address: #TODO
     startBlock: #TODO
@@ -373,7 +363,6 @@
   ERC4626LinearPoolV3Factory:
     address: "0xa3B9515A9c557455BC53F7a535A85219b59e8B2E"
     startBlock: 57735268
->>>>>>> cdb14866
 bnb:
   network: bsc
   Vault:

--- conflicted
+++ resolved
@@ -8,7 +8,7 @@
     name: Vault
     network: kovan
     source:
-      address: '0xBA12222222228d8Ba445958a75a0704d566BF2C8'
+      address: "0xBA12222222228d8Ba445958a75a0704d566BF2C8"
       abi: Vault
       startBlock: 24226726
     mapping:
@@ -49,7 +49,7 @@
     name: WeightedPoolFactory
     network: kovan
     source:
-      address: '0x8E9aa87E45e92bad84D5F8DD1bff34Fb92637dE9'
+      address: "0x8E9aa87E45e92bad84D5F8DD1bff34Fb92637dE9"
       abi: WeightedPoolFactory
       startBlock: 24226729
     mapping:
@@ -76,7 +76,7 @@
     name: WeightedPool2TokenFactory
     network: kovan
     source:
-      address: '0xA5bf2ddF098bb0Ef6d120C98217dD6B141c74EE0'
+      address: "0xA5bf2ddF098bb0Ef6d120C98217dD6B141c74EE0"
       abi: WeightedPoolFactory
       startBlock: 24226729
     mapping:
@@ -103,7 +103,7 @@
     name: StablePoolFactory
     network: kovan
     source:
-      address: '0x751dfDAcE1AD995fF13c927f6f761C6604532c79'
+      address: "0x751dfDAcE1AD995fF13c927f6f761C6604532c79"
       abi: StablePoolFactory
       startBlock: 25266622
     mapping:
@@ -130,7 +130,7 @@
     name: MetaStablePoolFactory
     network: kovan
     source:
-      address: '0x590E544e7Ca956Bb878F8C873E82e65550d67D2F'
+      address: "0x590E544e7Ca956Bb878F8C873E82e65550d67D2F"
       abi: MetaStablePoolFactory
       startBlock: 26467363
     mapping:
@@ -159,7 +159,7 @@
     name: LiquidityBootstrappingPoolFactory
     network: kovan
     source:
-      address: '0x0F3e0c4218b7b0108a3643cFe9D3ec0d4F57c54e'
+      address: "0x0F3e0c4218b7b0108a3643cFe9D3ec0d4F57c54e"
       abi: LiquidityBootstrappingPoolFactory
       startBlock: 26275220
     mapping:
@@ -188,7 +188,7 @@
     name: TempLiquidityBootstrappingPoolFactory
     network: kovan
     source:
-      address: '0x1B57f637Ce3408f1f834b0b70f9A595b062DAea7'
+      address: "0x1B57f637Ce3408f1f834b0b70f9A595b062DAea7"
       abi: LiquidityBootstrappingPoolFactory
       startBlock: 28609783
     mapping:
@@ -217,7 +217,7 @@
     name: InvestmentPoolFactory
     network: kovan
     source:
-      address: '0xb08E16cFc07C684dAA2f93C70323BAdb2A6CBFd2'
+      address: "0xb08E16cFc07C684dAA2f93C70323BAdb2A6CBFd2"
       abi: InvestmentPoolFactory
       startBlock: 27098599
     mapping:
@@ -246,7 +246,7 @@
     name: StablePhantomPoolFactory
     network: kovan
     source:
-      address: '0x6c7F4D97269eCE163fd08D5C2584A21E4a33934c'
+      address: "0x6c7F4D97269eCE163fd08D5C2584A21E4a33934c"
       abi: StablePhantomPoolFactory
       startBlock: 28677262
     mapping:
@@ -275,7 +275,7 @@
     name: AaveLinearPoolFactory
     network: kovan
     source:
-      address: '0x94522C4586cb15E08AFF943545Fb2c8Ca7f508cE'
+      address: "0x94522C4586cb15E08AFF943545Fb2c8Ca7f508cE"
       abi: AaveLinearPoolFactory
       startBlock: 28677003
     mapping:
@@ -299,15 +299,12 @@
           file: ./abis/AaveLinearPool.json
       eventHandlers:
         - event: PoolCreated(indexed address)
-<<<<<<< HEAD
-          handler: handleNewAaveLinearPool
-=======
           handler: handleNewLinearPool
   - kind: ethereum/contract
     name: Gyro2PoolFactory
     network: kovan
     source:
-      address: '0xba9519ce545aEe8d4Df51a3914CC22AB85E90CeA'
+      address: "0xba9519ce545aEe8d4Df51a3914CC22AB85E90CeA"
       abi: Gyro2PoolFactory
       startBlock: 30120881
     mapping:
@@ -330,7 +327,6 @@
       eventHandlers:
         - event: PoolCreated(indexed address)
           handler: handleNewGyro2Pool
->>>>>>> 04fd7f2d
 templates:
   - kind: ethereum/contract
     name: WeightedPool
@@ -608,5 +604,4 @@
         - event: Transfer(indexed address,indexed address,uint256)
           handler: handleTransfer
         - event: SwapFeePercentageChanged(uint256)
-          handler: handleSwapFeePercentageChange
-   +          handler: handleSwapFeePercentageChange
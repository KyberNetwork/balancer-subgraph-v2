--- conflicted
+++ resolved
@@ -813,7 +813,138 @@
         - event: PoolCreated(indexed address)
           handler: handleNewERC4626LinearPool
   {{/if}}
-<<<<<<< HEAD
+  {{#if ERC4626LinearPoolV3Factory}}
+  - kind: ethereum/contract
+    name: ERC4626LinearPoolV3Factory
+    network: {{network}}
+    source:
+      address: '{{ERC4626LinearPoolV3Factory.address}}'
+      abi: ERC4626LinearPoolV3Factory
+      startBlock: {{ERC4626LinearPoolV3Factory.startBlock}}
+    mapping:
+      kind: ethereum/events
+      apiVersion: 0.0.5
+      language: wasm/assemblyscript
+      file: ./src/mappings/poolFactory.ts
+      entities:
+        - Balancer
+        - Pool
+      abis:
+        - name: Vault
+          file: ./abis/Vault.json
+        - name: ERC20
+          file: ./abis/ERC20.json
+        - name: WeightedPool
+          file: ./abis/WeightedPool.json
+        - name: ERC4626LinearPoolV3Factory
+          file: ./abis/ERC4626LinearPoolV3Factory.json
+        - name: LinearPool
+          file: ./abis/LinearPool.json
+        - name: ERC4626LinearPoolV3
+          file: ./abis/ERC4626LinearPoolV3.json
+      eventHandlers:
+        - event: Erc4626LinearPoolCreated(indexed address,indexed uint256)
+          handler: handleNewERC4626LinearPoolV3
+  {{/if}}
+  {{#if BeefyLinearPoolFactory}}
+  - kind: ethereum/contract
+    name: BeefyLinearPoolFactory
+    network: {{network}}
+    source:
+      address: '{{BeefyLinearPoolFactory.address}}'
+      abi: BeefyLinearPoolFactory
+      startBlock: {{BeefyLinearPoolFactory.startBlock}}
+    mapping:
+      kind: ethereum/events
+      apiVersion: 0.0.5
+      language: wasm/assemblyscript
+      file: ./src/mappings/poolFactory.ts
+      entities:
+        - Balancer
+        - Pool
+      abis:
+        - name: Vault
+          file: ./abis/Vault.json
+        - name: ERC20
+          file: ./abis/ERC20.json
+        - name: WeightedPool
+          file: ./abis/WeightedPool.json
+        - name: BeefyLinearPoolFactory
+          file: ./abis/BeefyLinearPoolFactory.json
+        - name: LinearPool
+          file: ./abis/LinearPool.json
+        - name: BeefyLinearPool
+          file: ./abis/BeefyLinearPool.json
+      eventHandlers:
+        - event: BeefyLinearPoolCreated(indexed address,indexed uint256)
+          handler: handleNewBeefyLinearPool
+  {{/if}}
+  {{#if GearboxLinearPoolFactory}}
+  - kind: ethereum/contract
+    name: GearboxLinearPoolFactory
+    network: {{network}}
+    source:
+      address: '{{GearboxLinearPoolFactory.address}}'
+      abi: GearboxLinearPoolFactory
+      startBlock: {{GearboxLinearPoolFactory.startBlock}}
+    mapping:
+      kind: ethereum/events
+      apiVersion: 0.0.5
+      language: wasm/assemblyscript
+      file: ./src/mappings/poolFactory.ts
+      entities:
+        - Balancer
+        - Pool
+      abis:
+        - name: Vault
+          file: ./abis/Vault.json
+        - name: ERC20
+          file: ./abis/ERC20.json
+        - name: WeightedPool
+          file: ./abis/WeightedPool.json
+        - name: GearboxLinearPoolFactory
+          file: ./abis/GearboxLinearPoolFactory.json
+        - name: LinearPool
+          file: ./abis/LinearPool.json
+        - name: GearboxLinearPool
+          file: ./abis/GearboxLinearPool.json
+      eventHandlers:
+        - event: GearboxLinearPoolCreated(indexed address,indexed uint256)
+          handler: handleNewGearboxLinearPool
+  {{/if}}
+  {{#if MidasLinearPoolFactory}}
+  - kind: ethereum/contract
+    name: MidasLinearPoolFactory
+    network: {{network}}
+    source:
+      address: '{{MidasLinearPoolFactory.address}}'
+      abi: MidasLinearPoolFactory
+      startBlock: {{MidasLinearPoolFactory.startBlock}}
+    mapping:
+      kind: ethereum/events
+      apiVersion: 0.0.5
+      language: wasm/assemblyscript
+      file: ./src/mappings/poolFactory.ts
+      entities:
+        - Balancer
+        - Pool
+      abis:
+        - name: Vault
+          file: ./abis/Vault.json
+        - name: ERC20
+          file: ./abis/ERC20.json
+        - name: WeightedPool
+          file: ./abis/WeightedPool.json
+        - name: MidasLinearPoolFactory
+          file: ./abis/MidasLinearPoolFactory.json
+        - name: LinearPool
+          file: ./abis/LinearPool.json
+        - name: MidasLinearPool
+          file: ./abis/MidasLinearPool.json
+      eventHandlers:
+        - event: MidasLinearPoolCreated(indexed address,indexed uint256)
+          handler: handleNewMidasLinearPool
+  {{/if}}
   {{#if ReaperLinearPoolFactory}}
   - kind: ethereum/contract
     name: ReaperLinearPoolFactory
@@ -822,32 +953,21 @@
       address: '{{ReaperLinearPoolFactory.address}}'
       abi: ReaperLinearPoolFactory
       startBlock: {{ReaperLinearPoolFactory.startBlock}}
-=======
-  {{#if ERC4626LinearPoolV3Factory}}
-  - kind: ethereum/contract
-    name: ERC4626LinearPoolV3Factory
-    network: {{network}}
-    source:
-      address: '{{ERC4626LinearPoolV3Factory.address}}'
-      abi: ERC4626LinearPoolV3Factory
-      startBlock: {{ERC4626LinearPoolV3Factory.startBlock}}
->>>>>>> af0b15e7
-    mapping:
-      kind: ethereum/events
-      apiVersion: 0.0.5
-      language: wasm/assemblyscript
-      file: ./src/mappings/poolFactory.ts
-      entities:
-        - Balancer
-        - Pool
-      abis:
-        - name: Vault
-          file: ./abis/Vault.json
-        - name: ERC20
-          file: ./abis/ERC20.json
-        - name: WeightedPool
-          file: ./abis/WeightedPool.json
-<<<<<<< HEAD
+    mapping:
+      kind: ethereum/events
+      apiVersion: 0.0.5
+      language: wasm/assemblyscript
+      file: ./src/mappings/poolFactory.ts
+      entities:
+        - Balancer
+        - Pool
+      abis:
+        - name: Vault
+          file: ./abis/Vault.json
+        - name: ERC20
+          file: ./abis/ERC20.json
+        - name: WeightedPool
+          file: ./abis/WeightedPool.json
         - name: ReaperLinearPoolFactory
           file: ./abis/ReaperLinearPoolFactory.json
         - name: LinearPool
@@ -857,116 +977,6 @@
       eventHandlers:
         - event: ReaperLinearPoolCreated(indexed address,indexed uint256)
           handler: handleNewReaperLinearPool
-=======
-        - name: ERC4626LinearPoolV3Factory
-          file: ./abis/ERC4626LinearPoolV3Factory.json
-        - name: LinearPool
-          file: ./abis/LinearPool.json
-        - name: ERC4626LinearPoolV3
-          file: ./abis/ERC4626LinearPoolV3.json
-      eventHandlers:
-        - event: Erc4626LinearPoolCreated(indexed address,indexed uint256)
-          handler: handleNewERC4626LinearPoolV3
-  {{/if}}
-  {{#if BeefyLinearPoolFactory}}
-  - kind: ethereum/contract
-    name: BeefyLinearPoolFactory
-    network: {{network}}
-    source:
-      address: '{{BeefyLinearPoolFactory.address}}'
-      abi: BeefyLinearPoolFactory
-      startBlock: {{BeefyLinearPoolFactory.startBlock}}
-    mapping:
-      kind: ethereum/events
-      apiVersion: 0.0.5
-      language: wasm/assemblyscript
-      file: ./src/mappings/poolFactory.ts
-      entities:
-        - Balancer
-        - Pool
-      abis:
-        - name: Vault
-          file: ./abis/Vault.json
-        - name: ERC20
-          file: ./abis/ERC20.json
-        - name: WeightedPool
-          file: ./abis/WeightedPool.json
-        - name: BeefyLinearPoolFactory
-          file: ./abis/BeefyLinearPoolFactory.json
-        - name: LinearPool
-          file: ./abis/LinearPool.json
-        - name: BeefyLinearPool
-          file: ./abis/BeefyLinearPool.json
-      eventHandlers:
-        - event: BeefyLinearPoolCreated(indexed address,indexed uint256)
-          handler: handleNewBeefyLinearPool
-  {{/if}}
-  {{#if GearboxLinearPoolFactory}}
-  - kind: ethereum/contract
-    name: GearboxLinearPoolFactory
-    network: {{network}}
-    source:
-      address: '{{GearboxLinearPoolFactory.address}}'
-      abi: GearboxLinearPoolFactory
-      startBlock: {{GearboxLinearPoolFactory.startBlock}}
-    mapping:
-      kind: ethereum/events
-      apiVersion: 0.0.5
-      language: wasm/assemblyscript
-      file: ./src/mappings/poolFactory.ts
-      entities:
-        - Balancer
-        - Pool
-      abis:
-        - name: Vault
-          file: ./abis/Vault.json
-        - name: ERC20
-          file: ./abis/ERC20.json
-        - name: WeightedPool
-          file: ./abis/WeightedPool.json
-        - name: GearboxLinearPoolFactory
-          file: ./abis/GearboxLinearPoolFactory.json
-        - name: LinearPool
-          file: ./abis/LinearPool.json
-        - name: GearboxLinearPool
-          file: ./abis/GearboxLinearPool.json
-      eventHandlers:
-        - event: GearboxLinearPoolCreated(indexed address,indexed uint256)
-          handler: handleNewGearboxLinearPool
-  {{/if}}
-  {{#if MidasLinearPoolFactory}}
-  - kind: ethereum/contract
-    name: MidasLinearPoolFactory
-    network: {{network}}
-    source:
-      address: '{{MidasLinearPoolFactory.address}}'
-      abi: MidasLinearPoolFactory
-      startBlock: {{MidasLinearPoolFactory.startBlock}}
-    mapping:
-      kind: ethereum/events
-      apiVersion: 0.0.5
-      language: wasm/assemblyscript
-      file: ./src/mappings/poolFactory.ts
-      entities:
-        - Balancer
-        - Pool
-      abis:
-        - name: Vault
-          file: ./abis/Vault.json
-        - name: ERC20
-          file: ./abis/ERC20.json
-        - name: WeightedPool
-          file: ./abis/WeightedPool.json
-        - name: MidasLinearPoolFactory
-          file: ./abis/MidasLinearPoolFactory.json
-        - name: LinearPool
-          file: ./abis/LinearPool.json
-        - name: MidasLinearPool
-          file: ./abis/MidasLinearPool.json
-      eventHandlers:
-        - event: MidasLinearPoolCreated(indexed address,indexed uint256)
-          handler: handleNewMidasLinearPool
->>>>>>> af0b15e7
   {{/if}}
   {{#if Gyro2PoolFactory}}
   - kind: ethereum/contract

--- conflicted
+++ resolved
@@ -813,7 +813,237 @@
         - event: PoolCreated(indexed address)
           handler: handleNewERC4626LinearPool
   {{/if}}
-<<<<<<< HEAD
+  {{#if ERC4626LinearPoolV3Factory}}
+  - kind: ethereum/contract
+    name: ERC4626LinearPoolV3Factory
+    network: {{network}}
+    source:
+      address: '{{ERC4626LinearPoolV3Factory.address}}'
+      abi: ERC4626LinearPoolV3Factory
+      startBlock: {{ERC4626LinearPoolV3Factory.startBlock}}
+    mapping:
+      kind: ethereum/events
+      apiVersion: 0.0.5
+      language: wasm/assemblyscript
+      file: ./src/mappings/poolFactory.ts
+      entities:
+        - Balancer
+        - Pool
+      abis:
+        - name: Vault
+          file: ./abis/Vault.json
+        - name: ERC20
+          file: ./abis/ERC20.json
+        - name: WeightedPool
+          file: ./abis/WeightedPool.json
+        - name: ERC4626LinearPoolV3Factory
+          file: ./abis/ERC4626LinearPoolV3Factory.json
+        - name: LinearPool
+          file: ./abis/LinearPool.json
+        - name: ERC4626LinearPoolV3
+          file: ./abis/ERC4626LinearPoolV3.json
+      eventHandlers:
+        - event: Erc4626LinearPoolCreated(indexed address,indexed uint256)
+          handler: handleNewERC4626LinearPoolV3
+  {{/if}}
+  {{#if BeefyLinearPoolFactory}}
+  - kind: ethereum/contract
+    name: BeefyLinearPoolFactory
+    network: {{network}}
+    source:
+      address: '{{BeefyLinearPoolFactory.address}}'
+      abi: BeefyLinearPoolFactory
+      startBlock: {{BeefyLinearPoolFactory.startBlock}}
+    mapping:
+      kind: ethereum/events
+      apiVersion: 0.0.5
+      language: wasm/assemblyscript
+      file: ./src/mappings/poolFactory.ts
+      entities:
+        - Balancer
+        - Pool
+      abis:
+        - name: Vault
+          file: ./abis/Vault.json
+        - name: ERC20
+          file: ./abis/ERC20.json
+        - name: WeightedPool
+          file: ./abis/WeightedPool.json
+        - name: BeefyLinearPoolFactory
+          file: ./abis/BeefyLinearPoolFactory.json
+        - name: LinearPool
+          file: ./abis/LinearPool.json
+        - name: BeefyLinearPool
+          file: ./abis/BeefyLinearPool.json
+      eventHandlers:
+        - event: BeefyLinearPoolCreated(indexed address,indexed uint256)
+          handler: handleNewBeefyLinearPool
+  {{/if}}
+  {{#if GearboxLinearPoolFactory}}
+  - kind: ethereum/contract
+    name: GearboxLinearPoolFactory
+    network: {{network}}
+    source:
+      address: '{{GearboxLinearPoolFactory.address}}'
+      abi: GearboxLinearPoolFactory
+      startBlock: {{GearboxLinearPoolFactory.startBlock}}
+    mapping:
+      kind: ethereum/events
+      apiVersion: 0.0.5
+      language: wasm/assemblyscript
+      file: ./src/mappings/poolFactory.ts
+      entities:
+        - Balancer
+        - Pool
+      abis:
+        - name: Vault
+          file: ./abis/Vault.json
+        - name: ERC20
+          file: ./abis/ERC20.json
+        - name: WeightedPool
+          file: ./abis/WeightedPool.json
+        - name: GearboxLinearPoolFactory
+          file: ./abis/GearboxLinearPoolFactory.json
+        - name: LinearPool
+          file: ./abis/LinearPool.json
+        - name: GearboxLinearPool
+          file: ./abis/GearboxLinearPool.json
+      eventHandlers:
+        - event: GearboxLinearPoolCreated(indexed address,indexed uint256)
+          handler: handleNewGearboxLinearPool
+  {{/if}}
+  {{#if MidasLinearPoolFactory}}
+  - kind: ethereum/contract
+    name: MidasLinearPoolFactory
+    network: {{network}}
+    source:
+      address: '{{MidasLinearPoolFactory.address}}'
+      abi: MidasLinearPoolFactory
+      startBlock: {{MidasLinearPoolFactory.startBlock}}
+    mapping:
+      kind: ethereum/events
+      apiVersion: 0.0.5
+      language: wasm/assemblyscript
+      file: ./src/mappings/poolFactory.ts
+      entities:
+        - Balancer
+        - Pool
+      abis:
+        - name: Vault
+          file: ./abis/Vault.json
+        - name: ERC20
+          file: ./abis/ERC20.json
+        - name: WeightedPool
+          file: ./abis/WeightedPool.json
+        - name: MidasLinearPoolFactory
+          file: ./abis/MidasLinearPoolFactory.json
+        - name: LinearPool
+          file: ./abis/LinearPool.json
+        - name: MidasLinearPool
+          file: ./abis/MidasLinearPool.json
+      eventHandlers:
+        - event: MidasLinearPoolCreated(indexed address,indexed uint256)
+          handler: handleNewMidasLinearPool
+  {{/if}}
+  {{#if ReaperLinearPoolFactory}}
+  - kind: ethereum/contract
+    name: ReaperLinearPoolFactory
+    network: {{network}}
+    source:
+      address: '{{ReaperLinearPoolFactory.address}}'
+      abi: ReaperLinearPoolFactory
+      startBlock: {{ReaperLinearPoolFactory.startBlock}}
+    mapping:
+      kind: ethereum/events
+      apiVersion: 0.0.5
+      language: wasm/assemblyscript
+      file: ./src/mappings/poolFactory.ts
+      entities:
+        - Balancer
+        - Pool
+      abis:
+        - name: Vault
+          file: ./abis/Vault.json
+        - name: ERC20
+          file: ./abis/ERC20.json
+        - name: WeightedPool
+          file: ./abis/WeightedPool.json
+        - name: ReaperLinearPoolFactory
+          file: ./abis/ReaperLinearPoolFactory.json
+        - name: LinearPool
+          file: ./abis/LinearPool.json
+        - name: ReaperLinearPool
+          file: ./abis/ReaperLinearPool.json
+      eventHandlers:
+        - event: ReaperLinearPoolCreated(indexed address,indexed uint256)
+          handler: handleNewReaperLinearPool
+  {{/if}}
+  {{#if SiloLinearPoolFactory}}
+  - kind: ethereum/contract
+    name: SiloLinearPoolFactory
+    network: {{network}}
+    source:
+      address: '{{SiloLinearPoolFactory.address}}'
+      abi: SiloLinearPoolFactory
+      startBlock: {{SiloLinearPoolFactory.startBlock}}
+    mapping:
+      kind: ethereum/events
+      apiVersion: 0.0.5
+      language: wasm/assemblyscript
+      file: ./src/mappings/poolFactory.ts
+      entities:
+        - Balancer
+        - Pool
+      abis:
+        - name: Vault
+          file: ./abis/Vault.json
+        - name: ERC20
+          file: ./abis/ERC20.json
+        - name: WeightedPool
+          file: ./abis/WeightedPool.json
+        - name: SiloLinearPoolFactory
+          file: ./abis/SiloLinearPoolFactory.json
+        - name: LinearPool
+          file: ./abis/LinearPool.json
+        - name: SiloLinearPool
+          file: ./abis/SiloLinearPool.json
+      eventHandlers:
+        - event: SiloLinearPoolCreated(indexed address,indexed uint256)
+          handler: handleNewSiloLinearPool
+  {{/if}}
+  {{#if TetuLinearPoolFactory}}
+  - kind: ethereum/contract
+    name: TetuLinearPoolFactory
+    network: {{network}}
+    source:
+      address: '{{TetuLinearPoolFactory.address}}'
+      abi: TetuLinearPoolFactory
+      startBlock: {{TetuLinearPoolFactory.startBlock}}
+    mapping:
+      kind: ethereum/events
+      apiVersion: 0.0.5
+      language: wasm/assemblyscript
+      file: ./src/mappings/poolFactory.ts
+      entities:
+        - Balancer
+        - Pool
+      abis:
+        - name: Vault
+          file: ./abis/Vault.json
+        - name: ERC20
+          file: ./abis/ERC20.json
+        - name: WeightedPool
+          file: ./abis/WeightedPool.json
+        - name: TetuLinearPoolFactory
+          file: ./abis/TetuLinearPoolFactoryinearPoolFactory.json
+        - name: LinearPool
+          file: ./abis/LinearPool.json
+        - name: TetuLinearPool
+          file: ./abis/TetuLinearPoolinearPool.json
+      eventHandlers:
+        - event: TetuLinearPoolCreated(indexed address,indexed uint256)
+          handler: handleNewTetuLinearPool
+  {{/if}}
   {{#if YearnLinearPoolFactory}}
   - kind: ethereum/contract
     name: YearnLinearPoolFactory
@@ -822,32 +1052,21 @@
       address: '{{YearnLinearPoolFactory.address}}'
       abi: YearnLinearPoolFactory
       startBlock: {{YearnLinearPoolFactory.startBlock}}
-=======
-  {{#if ERC4626LinearPoolV3Factory}}
-  - kind: ethereum/contract
-    name: ERC4626LinearPoolV3Factory
-    network: {{network}}
-    source:
-      address: '{{ERC4626LinearPoolV3Factory.address}}'
-      abi: ERC4626LinearPoolV3Factory
-      startBlock: {{ERC4626LinearPoolV3Factory.startBlock}}
->>>>>>> f9b3a57c
-    mapping:
-      kind: ethereum/events
-      apiVersion: 0.0.5
-      language: wasm/assemblyscript
-      file: ./src/mappings/poolFactory.ts
-      entities:
-        - Balancer
-        - Pool
-      abis:
-        - name: Vault
-          file: ./abis/Vault.json
-        - name: ERC20
-          file: ./abis/ERC20.json
-        - name: WeightedPool
-          file: ./abis/WeightedPool.json
-<<<<<<< HEAD
+    mapping:
+      kind: ethereum/events
+      apiVersion: 0.0.5
+      language: wasm/assemblyscript
+      file: ./src/mappings/poolFactory.ts
+      entities:
+        - Balancer
+        - Pool
+      abis:
+        - name: Vault
+          file: ./abis/Vault.json
+        - name: ERC20
+          file: ./abis/ERC20.json
+        - name: WeightedPool
+          file: ./abis/WeightedPool.json
         - name: YearnLinearPoolFactory
           file: ./abis/YearnLinearPoolFactory.json
         - name: LinearPool
@@ -857,215 +1076,6 @@
       eventHandlers:
         - event: YearnLinearPoolCreated(indexed address,indexed uint256)
           handler: handleNewYearnLinearPool
-=======
-        - name: ERC4626LinearPoolV3Factory
-          file: ./abis/ERC4626LinearPoolV3Factory.json
-        - name: LinearPool
-          file: ./abis/LinearPool.json
-        - name: ERC4626LinearPoolV3
-          file: ./abis/ERC4626LinearPoolV3.json
-      eventHandlers:
-        - event: Erc4626LinearPoolCreated(indexed address,indexed uint256)
-          handler: handleNewERC4626LinearPoolV3
-  {{/if}}
-  {{#if BeefyLinearPoolFactory}}
-  - kind: ethereum/contract
-    name: BeefyLinearPoolFactory
-    network: {{network}}
-    source:
-      address: '{{BeefyLinearPoolFactory.address}}'
-      abi: BeefyLinearPoolFactory
-      startBlock: {{BeefyLinearPoolFactory.startBlock}}
-    mapping:
-      kind: ethereum/events
-      apiVersion: 0.0.5
-      language: wasm/assemblyscript
-      file: ./src/mappings/poolFactory.ts
-      entities:
-        - Balancer
-        - Pool
-      abis:
-        - name: Vault
-          file: ./abis/Vault.json
-        - name: ERC20
-          file: ./abis/ERC20.json
-        - name: WeightedPool
-          file: ./abis/WeightedPool.json
-        - name: BeefyLinearPoolFactory
-          file: ./abis/BeefyLinearPoolFactory.json
-        - name: LinearPool
-          file: ./abis/LinearPool.json
-        - name: BeefyLinearPool
-          file: ./abis/BeefyLinearPool.json
-      eventHandlers:
-        - event: BeefyLinearPoolCreated(indexed address,indexed uint256)
-          handler: handleNewBeefyLinearPool
-  {{/if}}
-  {{#if GearboxLinearPoolFactory}}
-  - kind: ethereum/contract
-    name: GearboxLinearPoolFactory
-    network: {{network}}
-    source:
-      address: '{{GearboxLinearPoolFactory.address}}'
-      abi: GearboxLinearPoolFactory
-      startBlock: {{GearboxLinearPoolFactory.startBlock}}
-    mapping:
-      kind: ethereum/events
-      apiVersion: 0.0.5
-      language: wasm/assemblyscript
-      file: ./src/mappings/poolFactory.ts
-      entities:
-        - Balancer
-        - Pool
-      abis:
-        - name: Vault
-          file: ./abis/Vault.json
-        - name: ERC20
-          file: ./abis/ERC20.json
-        - name: WeightedPool
-          file: ./abis/WeightedPool.json
-        - name: GearboxLinearPoolFactory
-          file: ./abis/GearboxLinearPoolFactory.json
-        - name: LinearPool
-          file: ./abis/LinearPool.json
-        - name: GearboxLinearPool
-          file: ./abis/GearboxLinearPool.json
-      eventHandlers:
-        - event: GearboxLinearPoolCreated(indexed address,indexed uint256)
-          handler: handleNewGearboxLinearPool
-  {{/if}}
-  {{#if MidasLinearPoolFactory}}
-  - kind: ethereum/contract
-    name: MidasLinearPoolFactory
-    network: {{network}}
-    source:
-      address: '{{MidasLinearPoolFactory.address}}'
-      abi: MidasLinearPoolFactory
-      startBlock: {{MidasLinearPoolFactory.startBlock}}
-    mapping:
-      kind: ethereum/events
-      apiVersion: 0.0.5
-      language: wasm/assemblyscript
-      file: ./src/mappings/poolFactory.ts
-      entities:
-        - Balancer
-        - Pool
-      abis:
-        - name: Vault
-          file: ./abis/Vault.json
-        - name: ERC20
-          file: ./abis/ERC20.json
-        - name: WeightedPool
-          file: ./abis/WeightedPool.json
-        - name: MidasLinearPoolFactory
-          file: ./abis/MidasLinearPoolFactory.json
-        - name: LinearPool
-          file: ./abis/LinearPool.json
-        - name: MidasLinearPool
-          file: ./abis/MidasLinearPool.json
-      eventHandlers:
-        - event: MidasLinearPoolCreated(indexed address,indexed uint256)
-          handler: handleNewMidasLinearPool
-  {{/if}}
-  {{#if ReaperLinearPoolFactory}}
-  - kind: ethereum/contract
-    name: ReaperLinearPoolFactory
-    network: {{network}}
-    source:
-      address: '{{ReaperLinearPoolFactory.address}}'
-      abi: ReaperLinearPoolFactory
-      startBlock: {{ReaperLinearPoolFactory.startBlock}}
-    mapping:
-      kind: ethereum/events
-      apiVersion: 0.0.5
-      language: wasm/assemblyscript
-      file: ./src/mappings/poolFactory.ts
-      entities:
-        - Balancer
-        - Pool
-      abis:
-        - name: Vault
-          file: ./abis/Vault.json
-        - name: ERC20
-          file: ./abis/ERC20.json
-        - name: WeightedPool
-          file: ./abis/WeightedPool.json
-        - name: ReaperLinearPoolFactory
-          file: ./abis/ReaperLinearPoolFactory.json
-        - name: LinearPool
-          file: ./abis/LinearPool.json
-        - name: ReaperLinearPool
-          file: ./abis/ReaperLinearPool.json
-      eventHandlers:
-        - event: ReaperLinearPoolCreated(indexed address,indexed uint256)
-          handler: handleNewReaperLinearPool
-  {{/if}}
-  {{#if SiloLinearPoolFactory}}
-  - kind: ethereum/contract
-    name: SiloLinearPoolFactory
-    network: {{network}}
-    source:
-      address: '{{SiloLinearPoolFactory.address}}'
-      abi: SiloLinearPoolFactory
-      startBlock: {{SiloLinearPoolFactory.startBlock}}
-    mapping:
-      kind: ethereum/events
-      apiVersion: 0.0.5
-      language: wasm/assemblyscript
-      file: ./src/mappings/poolFactory.ts
-      entities:
-        - Balancer
-        - Pool
-      abis:
-        - name: Vault
-          file: ./abis/Vault.json
-        - name: ERC20
-          file: ./abis/ERC20.json
-        - name: WeightedPool
-          file: ./abis/WeightedPool.json
-        - name: SiloLinearPoolFactory
-          file: ./abis/SiloLinearPoolFactory.json
-        - name: LinearPool
-          file: ./abis/LinearPool.json
-        - name: SiloLinearPool
-          file: ./abis/SiloLinearPool.json
-      eventHandlers:
-        - event: SiloLinearPoolCreated(indexed address,indexed uint256)
-          handler: handleNewSiloLinearPool
-  {{/if}}
-  {{#if TetuLinearPoolFactory}}
-  - kind: ethereum/contract
-    name: TetuLinearPoolFactory
-    network: {{network}}
-    source:
-      address: '{{TetuLinearPoolFactory.address}}'
-      abi: TetuLinearPoolFactory
-      startBlock: {{TetuLinearPoolFactory.startBlock}}
-    mapping:
-      kind: ethereum/events
-      apiVersion: 0.0.5
-      language: wasm/assemblyscript
-      file: ./src/mappings/poolFactory.ts
-      entities:
-        - Balancer
-        - Pool
-      abis:
-        - name: Vault
-          file: ./abis/Vault.json
-        - name: ERC20
-          file: ./abis/ERC20.json
-        - name: WeightedPool
-          file: ./abis/WeightedPool.json
-        - name: TetuLinearPoolFactory
-          file: ./abis/TetuLinearPoolFactoryinearPoolFactory.json
-        - name: LinearPool
-          file: ./abis/LinearPool.json
-        - name: TetuLinearPool
-          file: ./abis/TetuLinearPoolinearPool.json
-      eventHandlers:
-        - event: TetuLinearPoolCreated(indexed address,indexed uint256)
-          handler: handleNewTetuLinearPool
->>>>>>> f9b3a57c
   {{/if}}
   {{#if Gyro2PoolFactory}}
   - kind: ethereum/contract

specVersion: 0.0.2
description: Balancer is a non-custodial portfolio manager, liquidity provider, and price sensor.
{{#if graft}}
graft:
  base: {{graft.base}}
  block: {{graft.block}}
{{/if}}
repository: https://github.com/balancer-labs/balancer-subgraph-v2
schema:
  file: ./schema.graphql
dataSources:
  {{#if EventEmitter}}
  - kind: ethereum/contract
    name: EventEmitter
    network: {{network}}
    source:
      address: '{{EventEmitter.address}}'
      abi: EventEmitter
      startBlock: {{EventEmitter.startBlock}}
    mapping:
      kind: ethereum/events
      apiVersion: 0.0.5
      language: wasm/assemblyscript
      file: ./src/mappings/eventEmitter.ts
      entities:
        - Pool
      abis:
        - name: EventEmitter
          file: ./abis/EventEmitter.json
      eventHandlers:
        - event: LogArgument(indexed address,indexed bytes32,bytes,uint256)
          handler: handleLogArgument
  {{/if}}
  - kind: ethereum/contract
    name: Vault
    network: {{network}}
    source:
      address: '{{Vault.address}}'
      abi: Vault
      startBlock: {{Vault.startBlock}}
    mapping:
      kind: ethereum/events
      apiVersion: 0.0.5
      language: wasm/assemblyscript
      file: ./src/mappings/vault.ts
      entities:
        - Balancer
        - Pool
        - PoolToken
        - User
        - UserInternalBalance
        - Token
        - TokenSnapshot
        - TradePair
        - TradePairSnapshot
        - BalancerSnapshot
      abis:
        - name: Vault
          file: ./abis/Vault.json
        - name: ERC20
          file: ./abis/ERC20.json
        - name: WeightedPool
          file: ./abis/WeightedPool.json
        - name: StablePool
          file: ./abis/StablePool.json
        - name: WeightedPoolFactory
          file: ./abis/WeightedPoolFactory.json
        - name: FXPool
          file: ./abis/FXPool.json
      eventHandlers:
        - event: Swap(indexed bytes32,indexed address,indexed address,uint256,uint256)
          handler: handleSwapEvent
        - event: PoolBalanceChanged(indexed bytes32,indexed address,address[],int256[],uint256[])
          handler: handleBalanceChange
        - event: PoolBalanceManaged(indexed bytes32,indexed address,indexed address,int256,int256)
          handler: handleBalanceManage
        - event: InternalBalanceChanged(indexed address,indexed address,int256)
          handler: handleInternalBalanceChange
  {{#if WeightedPoolFactory}}
  - kind: ethereum/contract
    name: WeightedPoolFactory
    network: {{network}}
    source:
      address: '{{WeightedPoolFactory.address}}'
      abi: WeightedPoolFactory
      startBlock: {{WeightedPoolFactory.startBlock}}
    mapping:
      kind: ethereum/events
      apiVersion: 0.0.5
      language: wasm/assemblyscript
      file: ./src/mappings/poolFactory.ts
      entities:
        - Balancer
        - Pool
      abis:
        - name: Vault
          file: ./abis/Vault.json
        - name: ERC20
          file: ./abis/ERC20.json
        - name: WeightedPoolFactory
          file: ./abis/WeightedPoolFactory.json
        - name: WeightedPool
          file: ./abis/WeightedPool.json
      eventHandlers:
        - event: PoolCreated(indexed address)
          handler: handleNewWeightedPool
  {{/if}}
  {{#if WeightedPoolV2Factory}}
  - kind: ethereum/contract
    name: WeightedPoolV2Factory
    network: {{network}}
    source:
      address: '{{WeightedPoolV2Factory.address}}'
      abi: WeightedPoolFactory
      startBlock: {{WeightedPoolV2Factory.startBlock}}
    mapping:
      kind: ethereum/events
      apiVersion: 0.0.5
      language: wasm/assemblyscript
      file: ./src/mappings/poolFactory.ts
      entities:
        - Balancer
        - Pool
      abis:
        - name: Vault
          file: ./abis/Vault.json
        - name: ERC20
          file: ./abis/ERC20.json
        - name: WeightedPoolFactory
          file: ./abis/WeightedPoolFactory.json
        - name: WeightedPool
          file: ./abis/WeightedPool.json
        - name: WeightedPoolV2
          file: ./abis/WeightedPoolV2.json
      eventHandlers:
        - event: PoolCreated(indexed address)
          handler: handleNewWeightedPoolV2
  {{/if}}
  {{#if WeightedPoolV3Factory}}
  - kind: ethereum/contract
    name: WeightedPoolV3Factory
    network: {{network}}
    source:
      address: '{{WeightedPoolV3Factory.address}}'
      abi: WeightedPoolFactory
      startBlock: {{WeightedPoolV3Factory.startBlock}}
    mapping:
      kind: ethereum/events
      apiVersion: 0.0.5
      language: wasm/assemblyscript
      file: ./src/mappings/poolFactory.ts
      entities:
        - Balancer
        - Pool
      abis:
        - name: Vault
          file: ./abis/Vault.json
        - name: ERC20
          file: ./abis/ERC20.json
        - name: WeightedPoolFactory
          file: ./abis/WeightedPoolFactory.json
        - name: WeightedPool
          file: ./abis/WeightedPool.json
        - name: WeightedPoolV2
          file: ./abis/WeightedPoolV2.json
      eventHandlers:
        - event: PoolCreated(indexed address)
          handler: handleNewWeightedPoolV3
  {{/if}}
  {{#if WeightedPool2TokenFactory}}
  - kind: ethereum/contract
    name: WeightedPool2TokenFactory
    network: {{network}}
    source:
      address: '{{WeightedPool2TokenFactory.address}}'
      abi: WeightedPoolFactory
      startBlock: {{WeightedPool2TokenFactory.startBlock}}
    mapping:
      kind: ethereum/events
      apiVersion: 0.0.5
      language: wasm/assemblyscript
      file: ./src/mappings/poolFactory.ts
      entities:
        - Balancer
        - Pool
      abis:
        - name: Vault
          file: ./abis/Vault.json
        - name: ERC20
          file: ./abis/ERC20.json
        - name: WeightedPool
          file: ./abis/WeightedPool.json
        - name: WeightedPoolFactory
          file: ./abis/WeightedPoolFactory.json
        - name: WeightedPool2Tokens
          file: ./abis/WeightedPool2Tokens.json
      eventHandlers:
        - event: PoolCreated(indexed address)
          handler: handleNewWeighted2TokenPool
  {{/if}}
  {{#if StablePoolFactory}}
  - kind: ethereum/contract
    name: StablePoolFactory
    network: {{network}}
    source:
      address: '{{StablePoolFactory.address}}'
      abi: StablePoolFactory
      startBlock: {{StablePoolFactory.startBlock}}
    mapping:
      kind: ethereum/events
      apiVersion: 0.0.5
      language: wasm/assemblyscript
      file: ./src/mappings/poolFactory.ts
      entities:
        - Balancer
        - Pool
      abis:
        - name: Vault
          file: ./abis/Vault.json
        - name: ERC20
          file: ./abis/ERC20.json
        - name: WeightedPool
          file: ./abis/WeightedPool.json
        - name: StablePoolFactory
          file: ./abis/StablePoolFactory.json
        - name: StablePool
          file: ./abis/StablePool.json
      eventHandlers:
        - event: PoolCreated(indexed address)
          handler: handleNewStablePool
  {{/if}}
  {{#if StablePoolV2Factory}}
  - kind: ethereum/contract
    name: StablePoolV2Factory
    network: {{network}}
    source:
      address: '{{StablePoolV2Factory.address}}'
      abi: StablePoolFactory
      startBlock: {{StablePoolV2Factory.startBlock}}
    mapping:
      kind: ethereum/events
      apiVersion: 0.0.5
      language: wasm/assemblyscript
      file: ./src/mappings/poolFactory.ts
      entities:
        - Balancer
        - Pool
      abis:
        - name: Vault
          file: ./abis/Vault.json
        - name: ERC20
          file: ./abis/ERC20.json
        - name: WeightedPool
          file: ./abis/WeightedPool.json
        - name: StablePoolFactory
          file: ./abis/StablePoolFactory.json
        - name: StablePool
          file: ./abis/StablePool.json
      eventHandlers:
        - event: PoolCreated(indexed address)
          handler: handleNewStablePoolV2
  {{/if}}
  {{#if MetaStablePoolFactory}}
  - kind: ethereum/contract
    name: MetaStablePoolFactory
    network: {{network}}
    source:
      address: '{{MetaStablePoolFactory.address}}'
      abi: MetaStablePoolFactory
      startBlock: {{MetaStablePoolFactory.startBlock}}
    mapping:
      kind: ethereum/events
      apiVersion: 0.0.5
      language: wasm/assemblyscript
      file: ./src/mappings/poolFactory.ts
      entities:
        - Balancer
        - Pool
      abis:
        - name: Vault
          file: ./abis/Vault.json
        - name: ERC20
          file: ./abis/ERC20.json
        - name: WeightedPool
          file: ./abis/WeightedPool.json
        - name: MetaStablePoolFactory
          file: ./abis/MetaStablePoolFactory.json
        - name: StablePool
          file: ./abis/StablePool.json
        - name: MetaStablePool
          file: ./abis/MetaStablePool.json
      eventHandlers:
        - event: PoolCreated(indexed address)
          handler: handleNewMetaStablePool
  {{/if}}
  {{#if LiquidityBootstrappingPoolFactory}}
  - kind: ethereum/contract
    name: LiquidityBootstrappingPoolFactory
    network: {{network}}
    source:
      address: '{{LiquidityBootstrappingPoolFactory.address}}'
      abi: LiquidityBootstrappingPoolFactory
      startBlock: {{LiquidityBootstrappingPoolFactory.startBlock}}
    mapping:
      kind: ethereum/events
      apiVersion: 0.0.5
      language: wasm/assemblyscript
      file: ./src/mappings/poolFactory.ts
      entities:
        - Balancer
        - Pool
      abis:
        - name: Vault
          file: ./abis/Vault.json
        - name: ERC20
          file: ./abis/ERC20.json
        - name: WeightedPool
          file: ./abis/WeightedPool.json
        - name: LiquidityBootstrappingPoolFactory
          file: ./abis/LiquidityBootstrappingPoolFactory.json
        - name: LiquidityBootstrappingPool
          file: ./abis/LiquidityBootstrappingPool.json
      eventHandlers:
        - event: PoolCreated(indexed address)
          handler: handleNewLiquidityBootstrappingPool
  {{/if}}
  {{#if TempLiquidityBootstrappingPoolFactory}}
  - kind: ethereum/contract
    name: TempLiquidityBootstrappingPoolFactory
    network: {{network}}
    source:
      address: '{{TempLiquidityBootstrappingPoolFactory.address}}'
      abi: LiquidityBootstrappingPoolFactory
      startBlock: {{TempLiquidityBootstrappingPoolFactory.startBlock}}
    mapping:
      kind: ethereum/events
      apiVersion: 0.0.5
      language: wasm/assemblyscript
      file: ./src/mappings/poolFactory.ts
      entities:
        - Balancer
        - Pool
      abis:
        - name: Vault
          file: ./abis/Vault.json
        - name: ERC20
          file: ./abis/ERC20.json
        - name: WeightedPool
          file: ./abis/WeightedPool.json
        - name: LiquidityBootstrappingPoolFactory
          file: ./abis/LiquidityBootstrappingPoolFactory.json
        - name: LiquidityBootstrappingPool
          file: ./abis/LiquidityBootstrappingPool.json
      eventHandlers:
        - event: PoolCreated(indexed address)
          handler: handleNewLiquidityBootstrappingPool
  {{/if}}
  {{#if InvestmentPoolFactory}}
  - kind: ethereum/contract
    name: InvestmentPoolFactory
    network: {{network}}
    source:
      address: '{{InvestmentPoolFactory.address}}'
      abi: InvestmentPoolFactory
      startBlock: {{InvestmentPoolFactory.startBlock}}
    mapping:
      kind: ethereum/events
      apiVersion: 0.0.5
      language: wasm/assemblyscript
      file: ./src/mappings/poolFactory.ts
      entities:
        - Balancer
        - Pool
      abis:
        - name: Vault
          file: ./abis/Vault.json
        - name: ERC20
          file: ./abis/ERC20.json
        - name: WeightedPool
          file: ./abis/WeightedPool.json
        - name: InvestmentPoolFactory
          file: ./abis/InvestmentPoolFactory.json
        - name: InvestmentPool
          file: ./abis/InvestmentPool.json
      eventHandlers:
        - event: PoolCreated(indexed address)
          handler: handleNewInvestmentPool
  {{/if}}
  {{#if ConvergentPoolFactory}}
  - kind: ethereum/contract
    name: ConvergentPoolFactory
    network: {{network}}
    source:
      address: '{{ConvergentPoolFactory.address}}'
      abi: ConvergentPoolFactory
      startBlock: {{ConvergentPoolFactory.startBlock}}
    mapping:
      kind: ethereum/events
      apiVersion: 0.0.5
      language: wasm/assemblyscript
      file: ./src/mappings/poolFactory.ts
      entities:
        - Balancer
        - Pool
      abis:
        - name: Vault
          file: ./abis/Vault.json
        - name: ERC20
          file: ./abis/ERC20.json
        - name: WeightedPool
          file: ./abis/WeightedPool.json
        - name: ConvergentPoolFactory
          file: ./abis/ConvergentPoolFactory.json
        - name: ConvergentCurvePool
          file: ./abis/ConvergentCurvePool.json
      eventHandlers:
        - event: PoolCreated(indexed address)
          handler: handleNewCCPPool
  {{/if}}
  {{#if StablePhantomPoolFactory}}
  - kind: ethereum/contract
    name: StablePhantomPoolFactory
    network: {{network}}
    source:
      address: '{{StablePhantomPoolFactory.address}}'
      abi: StablePhantomPoolFactory
      startBlock: {{StablePhantomPoolFactory.startBlock}}
    mapping:
      kind: ethereum/events
      apiVersion: 0.0.5
      language: wasm/assemblyscript
      file: ./src/mappings/poolFactory.ts
      entities:
        - Balancer
        - Pool
      abis:
        - name: Vault
          file: ./abis/Vault.json
        - name: ERC20
          file: ./abis/ERC20.json
        - name: WeightedPool
          file: ./abis/WeightedPool.json
        - name: StablePhantomPoolFactory
          file: ./abis/StablePhantomPoolFactory.json
        - name: StablePool
          file: ./abis/StablePool.json
        - name: StablePhantomPool
          file: ./abis/StablePhantomPool.json
      eventHandlers:
        - event: PoolCreated(indexed address)
          handler: handleNewStablePhantomPool
  {{/if}}
  {{#if ComposableStablePoolFactory}}
  - kind: ethereum/contract
    name: ComposableStablePoolFactory
    network: {{network}}
    source:
      address: '{{ComposableStablePoolFactory.address}}'
      abi: ComposableStablePoolFactory
      startBlock: {{ComposableStablePoolFactory.startBlock}}
    mapping:
      kind: ethereum/events
      apiVersion: 0.0.5
      language: wasm/assemblyscript
      file: ./src/mappings/poolFactory.ts
      entities:
        - Balancer
        - Pool
      abis:
        - name: Vault
          file: ./abis/Vault.json
        - name: ERC20
          file: ./abis/ERC20.json
        - name: WeightedPool
          file: ./abis/WeightedPool.json
        - name: ComposableStablePoolFactory
          file: ./abis/ComposableStablePoolFactory.json
        - name: ComposableStablePool
          file: ./abis/ComposableStablePool.json
        - name: StablePool
          file: ./abis/StablePool.json
      eventHandlers:
        - event: PoolCreated(indexed address)
          handler: handleNewComposableStablePool
  {{/if}}
  {{#if ComposableStablePoolV2Factory}}
  - kind: ethereum/contract
    name: ComposableStablePoolV2Factory
    network: {{network}}
    source:
      address: '{{ComposableStablePoolV2Factory.address}}'
      abi: ComposableStablePoolV2Factory
      startBlock: {{ComposableStablePoolV2Factory.startBlock}}
    mapping:
      kind: ethereum/events
      apiVersion: 0.0.5
      language: wasm/assemblyscript
      file: ./src/mappings/poolFactory.ts
      entities:
        - Balancer
        - Pool
      abis:
        - name: Vault
          file: ./abis/Vault.json
        - name: ERC20
          file: ./abis/ERC20.json
        - name: WeightedPool
          file: ./abis/WeightedPool.json
        - name: ComposableStablePoolV2Factory
          file: ./abis/ComposableStablePoolV2Factory.json
        - name: ComposableStablePool
          file: ./abis/ComposableStablePool.json
        - name: StablePool
          file: ./abis/StablePool.json
      eventHandlers:
        - event: PoolCreated(indexed address)
          handler: handleNewComposableStablePoolV2
  {{/if}}
  {{#if ComposableStablePoolV3Factory}}
  - kind: ethereum/contract
    name: ComposableStablePoolV3Factory
    network: {{network}}
    source:
      address: '{{ComposableStablePoolV3Factory.address}}'
      abi: ComposableStablePoolV2Factory
      startBlock: {{ComposableStablePoolV3Factory.startBlock}}
    mapping:
      kind: ethereum/events
      apiVersion: 0.0.5
      language: wasm/assemblyscript
      file: ./src/mappings/poolFactory.ts
      entities:
        - Balancer
        - Pool
      abis:
        - name: Vault
          file: ./abis/Vault.json
        - name: ERC20
          file: ./abis/ERC20.json
        - name: WeightedPool
          file: ./abis/WeightedPool.json
        - name: ComposableStablePoolV2Factory
          file: ./abis/ComposableStablePoolV2Factory.json
        - name: ComposableStablePool
          file: ./abis/ComposableStablePool.json
        - name: StablePool
          file: ./abis/StablePool.json
      eventHandlers:
        - event: PoolCreated(indexed address)
          handler: handleNewComposableStablePoolV3
  {{/if}}
  {{#if HighAmpComposableStablePoolFactory}}
  - kind: ethereum/contract
    name: HighAmpComposableStablePoolFactory
    network: {{network}}
    source:
      address: '{{HighAmpComposableStablePoolFactory.address}}'
      abi: ComposableStablePoolFactory
      startBlock: {{HighAmpComposableStablePoolFactory.startBlock}}
    mapping:
      kind: ethereum/events
      apiVersion: 0.0.5
      language: wasm/assemblyscript
      file: ./src/mappings/poolFactory.ts
      entities:
        - Balancer
        - Pool
      abis:
        - name: Vault
          file: ./abis/Vault.json
        - name: ERC20
          file: ./abis/ERC20.json
        - name: WeightedPool
          file: ./abis/WeightedPool.json
        - name: ComposableStablePoolFactory
          file: ./abis/ComposableStablePoolFactory.json
        - name: ComposableStablePool
          file: ./abis/ComposableStablePool.json
        - name: StablePool
          file: ./abis/StablePool.json
      eventHandlers:
        - event: PoolCreated(indexed address)
          handler: handleNewHighAmpComposableStablePool
  {{/if}}
  {{#if AaveLinearPoolFactory}}
  - kind: ethereum/contract
    name: AaveLinearPoolFactory
    network: {{network}}
    source:
      address: '{{AaveLinearPoolFactory.address}}'
      abi: AaveLinearPoolFactory
      startBlock: {{AaveLinearPoolFactory.startBlock}}
    mapping:
      kind: ethereum/events
      apiVersion: 0.0.5
      language: wasm/assemblyscript
      file: ./src/mappings/poolFactory.ts
      entities:
        - Balancer
        - Pool
      abis:
        - name: Vault
          file: ./abis/Vault.json
        - name: ERC20
          file: ./abis/ERC20.json
        - name: WeightedPool
          file: ./abis/WeightedPool.json
        - name: AaveLinearPoolFactory
          file: ./abis/AaveLinearPoolFactory.json
        - name: LinearPool
          file: ./abis/LinearPool.json
        - name: AaveLinearPool
          file: ./abis/AaveLinearPool.json
      eventHandlers:
        - event: PoolCreated(indexed address)
          handler: handleNewAaveLinearPool
  {{/if}}
  {{#if AaveLinearPoolV2Factory}}
  - kind: ethereum/contract
    name: AaveLinearPoolV2Factory
    network: {{network}}
    source:
      address: '{{AaveLinearPoolV2Factory.address}}'
      abi: AaveLinearPoolFactory
      startBlock: {{AaveLinearPoolV2Factory.startBlock}}
    mapping:
      kind: ethereum/events
      apiVersion: 0.0.5
      language: wasm/assemblyscript
      file: ./src/mappings/poolFactory.ts
      entities:
        - Balancer
        - Pool
      abis:
        - name: Vault
          file: ./abis/Vault.json
        - name: ERC20
          file: ./abis/ERC20.json
        - name: WeightedPool
          file: ./abis/WeightedPool.json
        - name: AaveLinearPoolFactory
          file: ./abis/AaveLinearPoolFactory.json
        - name: LinearPool
          file: ./abis/LinearPool.json
        - name: AaveLinearPool
          file: ./abis/AaveLinearPool.json
      eventHandlers:
        - event: PoolCreated(indexed address)
          handler: handleNewAaveLinearPoolV2
  {{/if}}
  {{#if AaveLinearPoolV3Factory}}
  - kind: ethereum/contract
    name: AaveLinearPoolV3Factory
    network: {{network}}
    source:
      address: '{{AaveLinearPoolV3Factory.address}}'
      abi: AaveLinearPoolV3Factory
      startBlock: {{AaveLinearPoolV3Factory.startBlock}}
    mapping:
      kind: ethereum/events
      apiVersion: 0.0.5
      language: wasm/assemblyscript
      file: ./src/mappings/poolFactory.ts
      entities:
        - Balancer
        - Pool
      abis:
        - name: Vault
          file: ./abis/Vault.json
        - name: ERC20
          file: ./abis/ERC20.json
        - name: WeightedPool
          file: ./abis/WeightedPool.json
        - name: AaveLinearPoolV3Factory
          file: ./abis/AaveLinearPoolV3Factory.json
        - name: LinearPool
          file: ./abis/LinearPool.json
        - name: AaveLinearPool
          file: ./abis/AaveLinearPool.json
      eventHandlers:
        - event: AaveLinearPoolCreated(indexed address,indexed uint256)
          handler: handleNewAaveLinearPoolV3
  {{/if}}
  {{#if AaveLinearPoolV4Factory}}
  - kind: ethereum/contract
    name: AaveLinearPoolV4Factory
    network: {{network}}
    source:
      address: '{{AaveLinearPoolV4Factory.address}}'
      abi: AaveLinearPoolV4Factory
      startBlock: {{AaveLinearPoolV4Factory.startBlock}}
    mapping:
      kind: ethereum/events
      apiVersion: 0.0.5
      language: wasm/assemblyscript
      file: ./src/mappings/poolFactory.ts
      entities:
        - Balancer
        - Pool
      abis:
        - name: Vault
          file: ./abis/Vault.json
        - name: ERC20
          file: ./abis/ERC20.json
        - name: WeightedPool
          file: ./abis/WeightedPool.json
        - name: AaveLinearPoolV4Factory
          file: ./abis/AaveLinearPoolV4Factory.json
        - name: LinearPool
          file: ./abis/LinearPool.json
        - name: AaveLinearPool
          file: ./abis/AaveLinearPool.json
      eventHandlers:
        - event: AaveLinearPoolCreated(indexed address,indexed uint256)
          handler: handleNewAaveLinearPoolV4
  {{/if}}
  {{#if ERC4626LinearPoolFactoryBeta}}
  - kind: ethereum/contract
    name: ERC4626LinearPoolFactoryBeta
    network: {{network}}
    source:
      address: '{{ERC4626LinearPoolFactoryBeta.address}}'
      abi: ERC4626LinearPoolFactory
      startBlock: {{ERC4626LinearPoolFactoryBeta.startBlock}}
    mapping:
      kind: ethereum/events
      apiVersion: 0.0.5
      language: wasm/assemblyscript
      file: ./src/mappings/poolFactory.ts
      entities:
        - Balancer
        - Pool
      abis:
        - name: Vault
          file: ./abis/Vault.json
        - name: ERC20
          file: ./abis/ERC20.json
        - name: WeightedPool
          file: ./abis/WeightedPool.json
        - name: ERC4626LinearPoolFactory
          file: ./abis/ERC4626LinearPoolFactory.json
        - name: LinearPool
          file: ./abis/LinearPool.json
        - name: ERC4626LinearPool
          file: ./abis/ERC4626LinearPool.json
      eventHandlers:
        - event: PoolCreated(indexed address)
          handler: handleNewERC4626LinearPool
  {{/if}}
  {{#if EulerLinearPoolFactory}}
  - kind: ethereum/contract
    name: EulerLinearPoolFactory
    network: {{network}}
    source:
      address: '{{EulerLinearPoolFactory.address}}'
      abi: EulerLinearPoolFactory
      startBlock: {{EulerLinearPoolFactory.startBlock}}
    mapping:
      kind: ethereum/events
      apiVersion: 0.0.5
      language: wasm/assemblyscript
      file: ./src/mappings/poolFactory.ts
      entities:
        - Balancer
        - Pool
      abis:
        - name: Vault
          file: ./abis/Vault.json
        - name: ERC20
          file: ./abis/ERC20.json
        - name: WeightedPool
          file: ./abis/WeightedPool.json
        - name: EulerLinearPoolFactory
          file: ./abis/EulerLinearPoolFactory.json
        - name: LinearPool
          file: ./abis/LinearPool.json
        - name: EulerLinearPool
          file: ./abis/EulerLinearPool.json
      eventHandlers:
        - event: EulerLinearPoolCreated(indexed address,indexed uint256)
          handler: handleNewEulerLinearPool
  {{/if}}
  {{#if ERC4626LinearPoolFactory}}
  - kind: ethereum/contract
    name: ERC4626LinearPoolFactory
    network: {{network}}
    source:
      address: '{{ERC4626LinearPoolFactory.address}}'
      abi: ERC4626LinearPoolFactory
      startBlock: {{ERC4626LinearPoolFactory.startBlock}}
    mapping:
      kind: ethereum/events
      apiVersion: 0.0.5
      language: wasm/assemblyscript
      file: ./src/mappings/poolFactory.ts
      entities:
        - Balancer
        - Pool
      abis:
        - name: Vault
          file: ./abis/Vault.json
        - name: ERC20
          file: ./abis/ERC20.json
        - name: WeightedPool
          file: ./abis/WeightedPool.json
        - name: ERC4626LinearPoolFactory
          file: ./abis/ERC4626LinearPoolFactory.json
        - name: LinearPool
          file: ./abis/LinearPool.json
        - name: ERC4626LinearPool
          file: ./abis/ERC4626LinearPool.json
      eventHandlers:
        - event: PoolCreated(indexed address)
          handler: handleNewERC4626LinearPool
  {{/if}}
  {{#if ERC4626LinearPoolV3Factory}}
  - kind: ethereum/contract
    name: ERC4626LinearPoolV3Factory
    network: {{network}}
    source:
      address: '{{ERC4626LinearPoolV3Factory.address}}'
      abi: ERC4626LinearPoolV3Factory
      startBlock: {{ERC4626LinearPoolV3Factory.startBlock}}
    mapping:
      kind: ethereum/events
      apiVersion: 0.0.5
      language: wasm/assemblyscript
      file: ./src/mappings/poolFactory.ts
      entities:
        - Balancer
        - Pool
      abis:
        - name: Vault
          file: ./abis/Vault.json
        - name: ERC20
          file: ./abis/ERC20.json
        - name: WeightedPool
          file: ./abis/WeightedPool.json
        - name: ERC4626LinearPoolV3Factory
          file: ./abis/ERC4626LinearPoolV3Factory.json
        - name: LinearPool
          file: ./abis/LinearPool.json
        - name: ERC4626LinearPoolV3
          file: ./abis/ERC4626LinearPoolV3.json
      eventHandlers:
        - event: Erc4626LinearPoolCreated(indexed address,indexed uint256)
          handler: handleNewERC4626LinearPoolV3
  {{/if}}
<<<<<<< HEAD
  {{#if MidasLinearPoolFactory}}
  - kind: ethereum/contract
    name: MidasLinearPoolFactory
    network: {{network}}
    source:
      address: '{{MidasLinearPoolFactory.address}}'
      abi: MidasLinearPoolFactory
      startBlock: {{MidasLinearPoolFactory.startBlock}}
=======
  {{#if BeefyLinearPoolFactory}}
  - kind: ethereum/contract
    name: BeefyLinearPoolFactory
    network: {{network}}
    source:
      address: '{{BeefyLinearPoolFactory.address}}'
      abi: BeefyLinearPoolFactory
      startBlock: {{BeefyLinearPoolFactory.startBlock}}
>>>>>>> 2fab3247
    mapping:
      kind: ethereum/events
      apiVersion: 0.0.5
      language: wasm/assemblyscript
      file: ./src/mappings/poolFactory.ts
      entities:
        - Balancer
        - Pool
      abis:
        - name: Vault
          file: ./abis/Vault.json
        - name: ERC20
          file: ./abis/ERC20.json
        - name: WeightedPool
          file: ./abis/WeightedPool.json
<<<<<<< HEAD
        - name: MidasLinearPoolFactory
          file: ./abis/MidasLinearPoolFactory.json
        - name: LinearPool
          file: ./abis/LinearPool.json
        - name: MidasLinearPool
          file: ./abis/MidasLinearPool.json
      eventHandlers:
        - event: MidasLinearPoolCreated(indexed address,indexed uint256)
          handler: handleNewMidasLinearPool
=======
        - name: BeefyLinearPoolFactory
          file: ./abis/BeefyLinearPoolFactory.json
        - name: LinearPool
          file: ./abis/LinearPool.json
        - name: BeefyLinearPool
          file: ./abis/BeefyLinearPool.json
      eventHandlers:
        - event: BeefyLinearPoolCreated(indexed address,indexed uint256)
          handler: handleNewBeefyLinearPool
  {{/if}}
  {{#if GearboxLinearPoolFactory}}
  - kind: ethereum/contract
    name: GearboxLinearPoolFactory
    network: {{network}}
    source:
      address: '{{GearboxLinearPoolFactory.address}}'
      abi: GearboxLinearPoolFactory
      startBlock: {{GearboxLinearPoolFactory.startBlock}}
    mapping:
      kind: ethereum/events
      apiVersion: 0.0.5
      language: wasm/assemblyscript
      file: ./src/mappings/poolFactory.ts
      entities:
        - Balancer
        - Pool
      abis:
        - name: Vault
          file: ./abis/Vault.json
        - name: ERC20
          file: ./abis/ERC20.json
        - name: WeightedPool
          file: ./abis/WeightedPool.json
        - name: GearboxLinearPoolFactory
          file: ./abis/GearboxLinearPoolFactory.json
        - name: LinearPool
          file: ./abis/LinearPool.json
        - name: GearboxLinearPool
          file: ./abis/GearboxLinearPool.json
      eventHandlers:
        - event: GearboxLinearPoolCreated(indexed address,indexed uint256)
          handler: handleNewGearboxLinearPool
>>>>>>> 2fab3247
  {{/if}}
  {{#if Gyro2PoolFactory}}
  - kind: ethereum/contract
    name: Gyro2PoolFactory
    network: {{network}}
    source:
      address: '{{Gyro2PoolFactory.address}}'
      abi: Gyro2PoolFactory
      startBlock: {{Gyro2PoolFactory.startBlock}}
    mapping:
      kind: ethereum/events
      apiVersion: 0.0.5
      language: wasm/assemblyscript
      file: ./src/mappings/poolFactory.ts
      entities:
        - Balancer
        - Pool
      abis:
        - name: Vault
          file: ./abis/Vault.json
        - name: ERC20
          file: ./abis/ERC20.json
        - name: WeightedPool
          file: ./abis/WeightedPool.json
        - name: Gyro2Pool
          file: ./abis/Gyro2Pool.json
        - name: Gyro2PoolFactory
          file: ./abis/Gyro2PoolFactory.json
      eventHandlers:
        - event: PoolCreated(indexed address)
          handler: handleNewGyro2Pool
  {{/if}}
  {{#if Gyro3PoolFactory}}
  - kind: ethereum/contract
    name: Gyro3PoolFactory
    network: {{network}}
    source:
      address: '{{Gyro3PoolFactory.address}}'
      abi: Gyro3PoolFactory
      startBlock: {{Gyro3PoolFactory.startBlock}}
    mapping:
      kind: ethereum/events
      apiVersion: 0.0.5
      language: wasm/assemblyscript
      file: ./src/mappings/poolFactory.ts
      entities:
        - Balancer
        - Pool
      abis:
        - name: Vault
          file: ./abis/Vault.json
        - name: ERC20
          file: ./abis/ERC20.json
        - name: WeightedPool
          file: ./abis/WeightedPool.json
        - name: Gyro3Pool
          file: ./abis/Gyro3Pool.json
        - name: Gyro3PoolFactory
          file: ./abis/Gyro3PoolFactory.json
      eventHandlers:
        - event: PoolCreated(indexed address)
          handler: handleNewGyro3Pool
  {{/if}}
  {{#if GyroEPoolFactory}}
  - kind: ethereum/contract
    name: GyroEPoolFactory
    network: {{network}}
    source:
      address: '{{GyroEPoolFactory.address}}'
      abi: GyroEPoolFactory
      startBlock: {{GyroEPoolFactory.startBlock}}
    mapping:
      kind: ethereum/events
      apiVersion: 0.0.5
      language: wasm/assemblyscript
      file: ./src/mappings/poolFactory.ts
      entities:
        - Balancer
        - Pool
      abis:
        - name: Vault
          file: ./abis/Vault.json
        - name: ERC20
          file: ./abis/ERC20.json
        - name: WeightedPool
          file: ./abis/WeightedPool.json
        - name: GyroEPool
          file: ./abis/GyroEPool.json
        - name: GyroEPoolFactory
          file: ./abis/GyroEPoolFactory.json
      eventHandlers:
        - event: PoolCreated(indexed address)
          handler: handleNewGyroEPool
  {{/if}}
  {{#if FXPoolFactory}}
  - kind: ethereum/contract
    name: FXPoolFactory
    network: {{network}}
    source:
      address: '{{FXPoolFactory.address}}'
      abi: FXPoolFactory
      startBlock: {{FXPoolFactory.startBlock}}
    mapping:
      kind: ethereum/events
      apiVersion: 0.0.5
      language: wasm/assemblyscript
      file: ./src/mappings/poolFactory.ts
      entities:
        - Balancer
        - Pool
      abis:
        - name: Vault
          file: ./abis/Vault.json
        - name: ERC20
          file: ./abis/ERC20.json
        - name: WeightedPool
          file: ./abis/WeightedPool.json
        - name: FXPool
          file: ./abis/FXPool.json
        - name: FXPoolFactory
          file: ./abis/FXPoolFactory.json
      eventHandlers:
        - event: NewFXPool(indexed address,indexed bytes32,indexed address)
          handler: handleNewFXPool
  {{/if}}
templates:
  - kind: ethereum/contract
    name: WeightedPool
    network: {{network}}
    source:
      abi: WeightedPool
    mapping:
      kind: ethereum/events
      apiVersion: 0.0.5
      language: wasm/assemblyscript
      file: ./src/mappings/poolController.ts
      entities:
        - Pool
        - PoolShare
        - Swap
        - PoolToken
      abis:
        - name: WeightedPool
          file: ./abis/WeightedPool.json
      eventHandlers:
        - event: Transfer(indexed address,indexed address,uint256)
          handler: handleTransfer
        - event: SwapFeePercentageChanged(uint256)
          handler: handleSwapFeePercentageChange
        - event: PausedStateChanged(bool)
          handler: handlePausedStateChanged
  - kind: ethereum/contract
    name: WeightedPoolV2
    network: {{network}}
    source:
      abi: WeightedPoolV2
    mapping:
      kind: ethereum/events
      apiVersion: 0.0.5
      language: wasm/assemblyscript
      file: ./src/mappings/poolController.ts
      entities:
        - Pool
        - PoolShare
        - Swap
        - PoolToken
      abis:
        - name: WeightedPoolV2
          file: ./abis/WeightedPoolV2.json
      eventHandlers:
        - event: Transfer(indexed address,indexed address,uint256)
          handler: handleTransfer
        - event: SwapFeePercentageChanged(uint256)
          handler: handleSwapFeePercentageChange
        - event: ProtocolFeePercentageCacheUpdated(indexed uint256,uint256)
          handler: handleProtocolFeePercentageCacheUpdated
        - event: RecoveryModeStateChanged(bool)
          handler: handleRecoveryModeStateChanged
        - event: PausedStateChanged(bool)
          handler: handlePausedStateChanged
  - kind: ethereum/contract
    name: WeightedPool2Tokens
    network: {{network}}
    source:
      abi: WeightedPool2Tokens
    mapping:
      kind: ethereum/events
      apiVersion: 0.0.5
      language: wasm/assemblyscript
      file: ./src/mappings/poolController.ts
      entities:
        - Pool
        - PoolShare
        - Swap
        - PoolToken
      abis:
        - name: WeightedPool2Tokens
          file: ./abis/WeightedPool2Tokens.json
      eventHandlers:
        - event: Transfer(indexed address,indexed address,uint256)
          handler: handleTransfer
        - event: OracleEnabledChanged(bool)
          handler: handleOracleEnabledChanged
        - event: SwapFeePercentageChanged(uint256)
          handler: handleSwapFeePercentageChange
        - event: PausedStateChanged(bool)
          handler: handlePausedStateChanged
  - kind: ethereum/contract
    name: StablePool
    network: {{network}}
    source:
      abi: StablePool
    mapping:
      kind: ethereum/events
      apiVersion: 0.0.5
      language: wasm/assemblyscript
      file: ./src/mappings/poolController.ts
      entities:
        - Pool
        - PoolShare
        - Swap
        - PoolToken
      abis:
        - name: StablePool
          file: ./abis/StablePool.json
      eventHandlers:
        - event: Transfer(indexed address,indexed address,uint256)
          handler: handleTransfer
        - event: SwapFeePercentageChanged(uint256)
          handler: handleSwapFeePercentageChange
        - event: AmpUpdateStarted(uint256,uint256,uint256,uint256)
          handler: handleAmpUpdateStarted
        - event: AmpUpdateStopped(uint256)
          handler: handleAmpUpdateStopped
        - event: PausedStateChanged(bool)
          handler: handlePausedStateChanged
  - kind: ethereum/contract
    name: MetaStablePool
    network: {{network}}
    source:
      abi: MetaStablePool
    mapping:
      kind: ethereum/events
      apiVersion: 0.0.5
      language: wasm/assemblyscript
      file: ./src/mappings/poolController.ts
      entities:
        - Pool
        - PoolShare
        - Swap
        - PoolToken
        - PriceRateProvider
      abis:
        - name: MetaStablePool
          file: ./abis/MetaStablePool.json
        - name: StablePool
          file: ./abis/StablePool.json
      eventHandlers:
        - event: Transfer(indexed address,indexed address,uint256)
          handler: handleTransfer
        - event: SwapFeePercentageChanged(uint256)
          handler: handleSwapFeePercentageChange
        - event: AmpUpdateStarted(uint256,uint256,uint256,uint256)
          handler: handleAmpUpdateStarted
        - event: AmpUpdateStopped(uint256)
          handler: handleAmpUpdateStopped
        - event: PriceRateProviderSet(indexed address,indexed address,uint256)
          handler: handlePriceRateProviderSet
        - event: PriceRateCacheUpdated(indexed address,uint256)
          handler: handlePriceRateCacheUpdated
        - event: OracleEnabledChanged(bool)
          handler: handleOracleEnabledChanged
        - event: PausedStateChanged(bool)
          handler: handlePausedStateChanged
  - kind: ethereum/contract
    name: ConvergentCurvePool
    network: {{network}}
    source:
      abi: ConvergentCurvePool
    mapping:
      kind: ethereum/events
      apiVersion: 0.0.5
      language: wasm/assemblyscript
      file: ./src/mappings/poolController.ts
      entities:
        - Pool
        - PoolShare
        - Swap
        - PoolToken
      abis:
        - name: ConvergentCurvePool
          file: ./abis/ConvergentCurvePool.json
      eventHandlers:
        - event: Transfer(indexed address,indexed address,uint256)
          handler: handleTransfer
  - kind: ethereum/contract
    name: LiquidityBootstrappingPool
    network: {{network}}
    source:
      abi: LiquidityBootstrappingPool
    mapping:
      kind: ethereum/events
      apiVersion: 0.0.5
      language: wasm/assemblyscript
      file: ./src/mappings/poolController.ts
      entities:
        - Pool
        - PoolShare
        - Swap
        - PoolToken
        - GradualWeightUpdate
      abis:
        - name: LiquidityBootstrappingPool
          file: ./abis/LiquidityBootstrappingPool.json
      eventHandlers:
        - event: Transfer(indexed address,indexed address,uint256)
          handler: handleTransfer
        - event: SwapFeePercentageChanged(uint256)
          handler: handleSwapFeePercentageChange
        - event: SwapEnabledSet(bool)
          handler: handleSwapEnabledSet
        - event: GradualWeightUpdateScheduled(uint256,uint256,uint256[],uint256[])
          handler: handleGradualWeightUpdateScheduled
        - event: PausedStateChanged(bool)
          handler: handlePausedStateChanged
  - kind: ethereum/contract
    name: InvestmentPool
    network: {{network}}
    source:
      abi: InvestmentPool
    mapping:
      kind: ethereum/events
      apiVersion: 0.0.5
      language: wasm/assemblyscript
      file: ./src/mappings/poolController.ts
      entities:
        - Pool
        - PoolShare
        - Swap
        - PoolToken
        - GradualWeightUpdate
      abis:
        - name: InvestmentPool
          file: ./abis/InvestmentPool.json
      eventHandlers:
        - event: Transfer(indexed address,indexed address,uint256)
          handler: handleTransfer
        - event: SwapFeePercentageChanged(uint256)
          handler: handleSwapFeePercentageChange
        - event: SwapEnabledSet(bool)
          handler: handleSwapEnabledSet
        - event: GradualWeightUpdateScheduled(uint256,uint256,uint256[],uint256[])
          handler: handleGradualWeightUpdateScheduled
        - event: ManagementFeePercentageChanged(uint256)
          handler: handleManagementFeePercentageChanged
        - event: PausedStateChanged(bool)
          handler: handlePausedStateChanged
  - kind: ethereum/contract
    name: StablePhantomPool
    network: {{network}}
    source:
      abi: StablePhantomPool
    mapping:
      kind: ethereum/events
      apiVersion: 0.0.5
      language: wasm/assemblyscript
      file: ./src/mappings/poolController.ts
      entities:
        - Pool
        - PoolShare
        - Swap
        - PoolToken
        - GradualWeightUpdate
      abis:
        - name: StablePhantomPool
          file: ./abis/StablePhantomPool.json
        - name: StablePool
          file: ./abis/StablePool.json
      eventHandlers:
        - event: Transfer(indexed address,indexed address,uint256)
          handler: handleTransfer
        - event: SwapFeePercentageChanged(uint256)
          handler: handleSwapFeePercentageChange
        - event: AmpUpdateStarted(uint256,uint256,uint256,uint256)
          handler: handleAmpUpdateStarted
        - event: AmpUpdateStopped(uint256)
          handler: handleAmpUpdateStopped
        - event: TokenRateProviderSet(indexed address,indexed address,uint256)
          handler: handlePriceRateProviderSet
        - event: TokenRateCacheUpdated(indexed address,uint256)
          handler: handlePriceRateCacheUpdated
        - event: PausedStateChanged(bool)
          handler: handlePausedStateChanged
  - kind: ethereum/contract
    name: StablePhantomPoolV2
    network: {{network}}
    source:
      abi: ComposableStablePool
    mapping:
      kind: ethereum/events
      apiVersion: 0.0.5
      language: wasm/assemblyscript
      file: ./src/mappings/poolController.ts
      entities:
        - Pool
        - PoolShare
        - Swap
        - PoolToken
        - GradualWeightUpdate
      abis:
        - name: ComposableStablePool
          file: ./abis/ComposableStablePool.json
        - name: StablePool
          file: ./abis/StablePool.json
      eventHandlers:
        - event: Transfer(indexed address,indexed address,uint256)
          handler: handleTransfer
        - event: SwapFeePercentageChanged(uint256)
          handler: handleSwapFeePercentageChange
        - event: AmpUpdateStarted(uint256,uint256,uint256,uint256)
          handler: handleAmpUpdateStarted
        - event: AmpUpdateStopped(uint256)
          handler: handleAmpUpdateStopped
        - event: TokenRateProviderSet(indexed uint256,indexed address,uint256)
          handler: handleTokenRateProviderSet
        - event: TokenRateCacheUpdated(indexed uint256,uint256)
          handler: handleTokenRateCacheUpdated
        - event: ProtocolFeePercentageCacheUpdated(indexed uint256,uint256)
          handler: handleProtocolFeePercentageCacheUpdated
        - event: RecoveryModeStateChanged(bool)
          handler: handleRecoveryModeStateChanged
        - event: PausedStateChanged(bool)
          handler: handlePausedStateChanged
  - kind: ethereum/contract
    name: LinearPool
    network: {{network}}
    source:
      abi: LinearPool
    mapping:
      kind: ethereum/events
      apiVersion: 0.0.5
      language: wasm/assemblyscript
      file: ./src/mappings/poolController.ts
      entities:
        - Pool
        - PoolShare
        - Swap
        - PoolToken
        - GradualWeightUpdate
      abis:
        - name: LinearPool
          file: ./abis/LinearPool.json
      eventHandlers:
        - event: Transfer(indexed address,indexed address,uint256)
          handler: handleTransfer
        - event: SwapFeePercentageChanged(uint256)
          handler: handleSwapFeePercentageChange
        - event: TargetsSet(indexed address,uint256,uint256)
          handler: handleTargetsSet
        - event: PausedStateChanged(bool)
          handler: handlePausedStateChanged
  - kind: ethereum/contract
    name: Gyro2Pool
    network: {{network}}
    source:
      abi: Gyro2Pool
    mapping:
      kind: ethereum/events
      apiVersion: 0.0.5
      language: wasm/assemblyscript
      file: ./src/mappings/poolController.ts
      entities:
        - Pool
        - PoolShare
        - Swap
        - PoolToken
        - GradualWeightUpdate
      abis:
        - name: Gyro2Pool
          file: ./abis/Gyro2Pool.json
      eventHandlers:
        - event: Transfer(indexed address,indexed address,uint256)
          handler: handleTransfer
        - event: SwapFeePercentageChanged(uint256)
          handler: handleSwapFeePercentageChange
        - event: PausedLocally()
          handler: handlePauseGyroPool
        - event: UnpausedLocally()
          handler: handleUnpauseGyroPool
  - kind: ethereum/contract
    name: Gyro3Pool
    network: {{network}}
    source:
      abi: Gyro3Pool
    mapping:
      kind: ethereum/events
      apiVersion: 0.0.5
      language: wasm/assemblyscript
      file: ./src/mappings/poolController.ts
      entities:
        - Pool
        - PoolShare
        - Swap
        - PoolToken
        - GradualWeightUpdate
      abis:
        - name: Gyro3Pool
          file: ./abis/Gyro3Pool.json
      eventHandlers:
        - event: Transfer(indexed address,indexed address,uint256)
          handler: handleTransfer
        - event: SwapFeePercentageChanged(uint256)
          handler: handleSwapFeePercentageChange
        - event: PausedLocally()
          handler: handlePauseGyroPool
        - event: UnpausedLocally()
          handler: handleUnpauseGyroPool
  - kind: ethereum/contract
    name: GyroEPool
    network: {{network}}
    source:
      abi: GyroEPool
    mapping:
      kind: ethereum/events
      apiVersion: 0.0.5
      language: wasm/assemblyscript
      file: ./src/mappings/poolController.ts
      entities:
        - Pool
        - PoolShare
        - Swap
        - PoolToken
        - GradualWeightUpdate
      abis:
        - name: GyroEPool
          file: ./abis/GyroEPool.json
      eventHandlers:
        - event: Transfer(indexed address,indexed address,uint256)
          handler: handleTransfer
        - event: SwapFeePercentageChanged(uint256)
          handler: handleSwapFeePercentageChange
        - event: PausedLocally()
          handler: handlePauseGyroPool
        - event: UnpausedLocally()
          handler: handleUnpauseGyroPool
  - kind: ethereum/contract
    name: FXPool
    network: {{network}}
    source:
      abi: FXPool
    mapping:
      kind: ethereum/events
      apiVersion: 0.0.5
      language: wasm/assemblyscript
      file: ./src/mappings/poolController.ts
      entities:
        - Pool
        - PoolShare
        - Swap
        - PoolToken
        - GradualWeightUpdate
      abis:
        - name: FXPool
          file: ./abis/FXPool.json
      eventHandlers:
        - event: Transfer(indexed address,indexed address,uint256)
          handler: handleTransfer
        - event: ParametersSet(uint256,uint256,uint256,uint256,uint256)
          handler: handleParametersSet
  - kind: ethereum/contract
    name: OffchainAggregator
    network: {{network}}
    source:
      abi: AccessControlledOffchainAggregator
    mapping:
      kind: ethereum/events
      apiVersion: 0.0.5
      language: wasm/assemblyscript
      file: ./src/mappings/pricing.ts
      entities:
        - Token
      abis:
        - name: AccessControlledOffchainAggregator
          file: ./abis/AccessControlledOffchainAggregator.json
      eventHandlers:
        - event: AnswerUpdated(indexed int256,indexed uint256,uint256)
          handler: handleAnswerUpdated<|MERGE_RESOLUTION|>--- conflicted
+++ resolved
@@ -846,7 +846,72 @@
         - event: Erc4626LinearPoolCreated(indexed address,indexed uint256)
           handler: handleNewERC4626LinearPoolV3
   {{/if}}
-<<<<<<< HEAD
+  {{#if BeefyLinearPoolFactory}}
+  - kind: ethereum/contract
+    name: BeefyLinearPoolFactory
+    network: {{network}}
+    source:
+      address: '{{BeefyLinearPoolFactory.address}}'
+      abi: BeefyLinearPoolFactory
+      startBlock: {{BeefyLinearPoolFactory.startBlock}}
+    mapping:
+      kind: ethereum/events
+      apiVersion: 0.0.5
+      language: wasm/assemblyscript
+      file: ./src/mappings/poolFactory.ts
+      entities:
+        - Balancer
+        - Pool
+      abis:
+        - name: Vault
+          file: ./abis/Vault.json
+        - name: ERC20
+          file: ./abis/ERC20.json
+        - name: WeightedPool
+          file: ./abis/WeightedPool.json
+        - name: BeefyLinearPoolFactory
+          file: ./abis/BeefyLinearPoolFactory.json
+        - name: LinearPool
+          file: ./abis/LinearPool.json
+        - name: BeefyLinearPool
+          file: ./abis/BeefyLinearPool.json
+      eventHandlers:
+        - event: BeefyLinearPoolCreated(indexed address,indexed uint256)
+          handler: handleNewBeefyLinearPool
+  {{/if}}
+  {{#if GearboxLinearPoolFactory}}
+  - kind: ethereum/contract
+    name: GearboxLinearPoolFactory
+    network: {{network}}
+    source:
+      address: '{{GearboxLinearPoolFactory.address}}'
+      abi: GearboxLinearPoolFactory
+      startBlock: {{GearboxLinearPoolFactory.startBlock}}
+    mapping:
+      kind: ethereum/events
+      apiVersion: 0.0.5
+      language: wasm/assemblyscript
+      file: ./src/mappings/poolFactory.ts
+      entities:
+        - Balancer
+        - Pool
+      abis:
+        - name: Vault
+          file: ./abis/Vault.json
+        - name: ERC20
+          file: ./abis/ERC20.json
+        - name: WeightedPool
+          file: ./abis/WeightedPool.json
+        - name: GearboxLinearPoolFactory
+          file: ./abis/GearboxLinearPoolFactory.json
+        - name: LinearPool
+          file: ./abis/LinearPool.json
+        - name: GearboxLinearPool
+          file: ./abis/GearboxLinearPool.json
+      eventHandlers:
+        - event: GearboxLinearPoolCreated(indexed address,indexed uint256)
+          handler: handleNewGearboxLinearPool
+  {{/if}}
   {{#if MidasLinearPoolFactory}}
   - kind: ethereum/contract
     name: MidasLinearPoolFactory
@@ -855,32 +920,21 @@
       address: '{{MidasLinearPoolFactory.address}}'
       abi: MidasLinearPoolFactory
       startBlock: {{MidasLinearPoolFactory.startBlock}}
-=======
-  {{#if BeefyLinearPoolFactory}}
-  - kind: ethereum/contract
-    name: BeefyLinearPoolFactory
-    network: {{network}}
-    source:
-      address: '{{BeefyLinearPoolFactory.address}}'
-      abi: BeefyLinearPoolFactory
-      startBlock: {{BeefyLinearPoolFactory.startBlock}}
->>>>>>> 2fab3247
-    mapping:
-      kind: ethereum/events
-      apiVersion: 0.0.5
-      language: wasm/assemblyscript
-      file: ./src/mappings/poolFactory.ts
-      entities:
-        - Balancer
-        - Pool
-      abis:
-        - name: Vault
-          file: ./abis/Vault.json
-        - name: ERC20
-          file: ./abis/ERC20.json
-        - name: WeightedPool
-          file: ./abis/WeightedPool.json
-<<<<<<< HEAD
+    mapping:
+      kind: ethereum/events
+      apiVersion: 0.0.5
+      language: wasm/assemblyscript
+      file: ./src/mappings/poolFactory.ts
+      entities:
+        - Balancer
+        - Pool
+      abis:
+        - name: Vault
+          file: ./abis/Vault.json
+        - name: ERC20
+          file: ./abis/ERC20.json
+        - name: WeightedPool
+          file: ./abis/WeightedPool.json
         - name: MidasLinearPoolFactory
           file: ./abis/MidasLinearPoolFactory.json
         - name: LinearPool
@@ -890,50 +944,6 @@
       eventHandlers:
         - event: MidasLinearPoolCreated(indexed address,indexed uint256)
           handler: handleNewMidasLinearPool
-=======
-        - name: BeefyLinearPoolFactory
-          file: ./abis/BeefyLinearPoolFactory.json
-        - name: LinearPool
-          file: ./abis/LinearPool.json
-        - name: BeefyLinearPool
-          file: ./abis/BeefyLinearPool.json
-      eventHandlers:
-        - event: BeefyLinearPoolCreated(indexed address,indexed uint256)
-          handler: handleNewBeefyLinearPool
-  {{/if}}
-  {{#if GearboxLinearPoolFactory}}
-  - kind: ethereum/contract
-    name: GearboxLinearPoolFactory
-    network: {{network}}
-    source:
-      address: '{{GearboxLinearPoolFactory.address}}'
-      abi: GearboxLinearPoolFactory
-      startBlock: {{GearboxLinearPoolFactory.startBlock}}
-    mapping:
-      kind: ethereum/events
-      apiVersion: 0.0.5
-      language: wasm/assemblyscript
-      file: ./src/mappings/poolFactory.ts
-      entities:
-        - Balancer
-        - Pool
-      abis:
-        - name: Vault
-          file: ./abis/Vault.json
-        - name: ERC20
-          file: ./abis/ERC20.json
-        - name: WeightedPool
-          file: ./abis/WeightedPool.json
-        - name: GearboxLinearPoolFactory
-          file: ./abis/GearboxLinearPoolFactory.json
-        - name: LinearPool
-          file: ./abis/LinearPool.json
-        - name: GearboxLinearPool
-          file: ./abis/GearboxLinearPool.json
-      eventHandlers:
-        - event: GearboxLinearPoolCreated(indexed address,indexed uint256)
-          handler: handleNewGearboxLinearPool
->>>>>>> 2fab3247
   {{/if}}
   {{#if Gyro2PoolFactory}}
   - kind: ethereum/contract

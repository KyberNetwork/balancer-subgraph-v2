specVersion: 0.0.2
description: Balancer is a non-custodial portfolio manager, liquidity provider, and price sensor.
{{#if graft}}
graft:
  base: {{graft.base}}
  block: {{graft.block}}
{{/if}}
repository: https://github.com/balancer-labs/balancer-subgraph-v2
schema:
  file: ./schema.graphql
dataSources:
  {{#if EventEmitter}}
  - kind: ethereum/contract
    name: EventEmitter
    network: {{network}}
    source:
      address: '{{EventEmitter.address}}'
      abi: EventEmitter
      startBlock: {{EventEmitter.startBlock}}
    mapping:
      kind: ethereum/events
      apiVersion: 0.0.5
      language: wasm/assemblyscript
      file: ./src/mappings/eventEmitter.ts
      entities:
        - Pool
      abis:
        - name: EventEmitter
          file: ./abis/EventEmitter.json
      eventHandlers:
        - event: LogArgument(indexed address,indexed bytes32,bytes,uint256)
          handler: handleLogArgument
  {{/if}}
  - kind: ethereum/contract
    name: Vault
    network: {{network}}
    source:
      address: '{{Vault.address}}'
      abi: Vault
      startBlock: {{Vault.startBlock}}
    mapping:
      kind: ethereum/events
      apiVersion: 0.0.5
      language: wasm/assemblyscript
      file: ./src/mappings/vault.ts
      entities:
        - Balancer
        - Pool
        - PoolToken
        - User
        - UserInternalBalance
        - Token
        - TokenSnapshot
        - TradePair
        - TradePairSnapshot
        - BalancerSnapshot
      abis:
        - name: Vault
          file: ./abis/Vault.json
        - name: ERC20
          file: ./abis/ERC20.json
        - name: WeightedPool
          file: ./abis/WeightedPool.json
        - name: StablePool
          file: ./abis/StablePool.json
        - name: WeightedPoolFactory
          file: ./abis/WeightedPoolFactory.json
        - name: FXPool
          file: ./abis/FXPool.json
      eventHandlers:
        - event: Swap(indexed bytes32,indexed address,indexed address,uint256,uint256)
          handler: handleSwapEvent
        - event: PoolBalanceChanged(indexed bytes32,indexed address,address[],int256[],uint256[])
          handler: handleBalanceChange
        - event: PoolBalanceManaged(indexed bytes32,indexed address,indexed address,int256,int256)
          handler: handleBalanceManage
        - event: InternalBalanceChanged(indexed address,indexed address,int256)
          handler: handleInternalBalanceChange
  {{#if WeightedPoolFactory}}
  - kind: ethereum/contract
    name: WeightedPoolFactory
    network: {{network}}
    source:
      address: '{{WeightedPoolFactory.address}}'
      abi: WeightedPoolFactory
      startBlock: {{WeightedPoolFactory.startBlock}}
    mapping:
      kind: ethereum/events
      apiVersion: 0.0.5
      language: wasm/assemblyscript
      file: ./src/mappings/poolFactory.ts
      entities:
        - Balancer
        - Pool
      abis:
        - name: Vault
          file: ./abis/Vault.json
        - name: ERC20
          file: ./abis/ERC20.json
        - name: WeightedPoolFactory
          file: ./abis/WeightedPoolFactory.json
        - name: WeightedPool
          file: ./abis/WeightedPool.json
      eventHandlers:
        - event: PoolCreated(indexed address)
          handler: handleNewWeightedPool
  {{/if}}
  {{#if WeightedPoolV2Factory}}
  - kind: ethereum/contract
    name: WeightedPoolV2Factory
    network: {{network}}
    source:
      address: '{{WeightedPoolV2Factory.address}}'
      abi: WeightedPoolFactory
      startBlock: {{WeightedPoolV2Factory.startBlock}}
    mapping:
      kind: ethereum/events
      apiVersion: 0.0.5
      language: wasm/assemblyscript
      file: ./src/mappings/poolFactory.ts
      entities:
        - Balancer
        - Pool
      abis:
        - name: Vault
          file: ./abis/Vault.json
        - name: ERC20
          file: ./abis/ERC20.json
        - name: WeightedPoolFactory
          file: ./abis/WeightedPoolFactory.json
        - name: WeightedPool
          file: ./abis/WeightedPool.json
        - name: WeightedPoolV2
          file: ./abis/WeightedPoolV2.json
      eventHandlers:
        - event: PoolCreated(indexed address)
          handler: handleNewWeightedPoolV2
  {{/if}}
  {{#if WeightedPoolV3Factory}}
  - kind: ethereum/contract
    name: WeightedPoolV3Factory
    network: {{network}}
    source:
      address: '{{WeightedPoolV3Factory.address}}'
      abi: WeightedPoolFactory
      startBlock: {{WeightedPoolV3Factory.startBlock}}
    mapping:
      kind: ethereum/events
      apiVersion: 0.0.5
      language: wasm/assemblyscript
      file: ./src/mappings/poolFactory.ts
      entities:
        - Balancer
        - Pool
      abis:
        - name: Vault
          file: ./abis/Vault.json
        - name: ERC20
          file: ./abis/ERC20.json
        - name: WeightedPoolFactory
          file: ./abis/WeightedPoolFactory.json
        - name: WeightedPool
          file: ./abis/WeightedPool.json
        - name: WeightedPoolV2
          file: ./abis/WeightedPoolV2.json
      eventHandlers:
        - event: PoolCreated(indexed address)
          handler: handleNewWeightedPoolV3
  {{/if}}
  {{#if WeightedPool2TokenFactory}}
  - kind: ethereum/contract
    name: WeightedPool2TokenFactory
    network: {{network}}
    source:
      address: '{{WeightedPool2TokenFactory.address}}'
      abi: WeightedPoolFactory
      startBlock: {{WeightedPool2TokenFactory.startBlock}}
    mapping:
      kind: ethereum/events
      apiVersion: 0.0.5
      language: wasm/assemblyscript
      file: ./src/mappings/poolFactory.ts
      entities:
        - Balancer
        - Pool
      abis:
        - name: Vault
          file: ./abis/Vault.json
        - name: ERC20
          file: ./abis/ERC20.json
        - name: WeightedPool
          file: ./abis/WeightedPool.json
        - name: WeightedPoolFactory
          file: ./abis/WeightedPoolFactory.json
        - name: WeightedPool2Tokens
          file: ./abis/WeightedPool2Tokens.json
      eventHandlers:
        - event: PoolCreated(indexed address)
          handler: handleNewWeighted2TokenPool
  {{/if}}
  {{#if StablePoolFactory}}
  - kind: ethereum/contract
    name: StablePoolFactory
    network: {{network}}
    source:
      address: '{{StablePoolFactory.address}}'
      abi: StablePoolFactory
      startBlock: {{StablePoolFactory.startBlock}}
    mapping:
      kind: ethereum/events
      apiVersion: 0.0.5
      language: wasm/assemblyscript
      file: ./src/mappings/poolFactory.ts
      entities:
        - Balancer
        - Pool
      abis:
        - name: Vault
          file: ./abis/Vault.json
        - name: ERC20
          file: ./abis/ERC20.json
        - name: WeightedPool
          file: ./abis/WeightedPool.json
        - name: StablePoolFactory
          file: ./abis/StablePoolFactory.json
        - name: StablePool
          file: ./abis/StablePool.json
      eventHandlers:
        - event: PoolCreated(indexed address)
          handler: handleNewStablePool
  {{/if}}
  {{#if StablePoolV2Factory}}
  - kind: ethereum/contract
    name: StablePoolV2Factory
    network: {{network}}
    source:
      address: '{{StablePoolV2Factory.address}}'
      abi: StablePoolFactory
      startBlock: {{StablePoolV2Factory.startBlock}}
    mapping:
      kind: ethereum/events
      apiVersion: 0.0.5
      language: wasm/assemblyscript
      file: ./src/mappings/poolFactory.ts
      entities:
        - Balancer
        - Pool
      abis:
        - name: Vault
          file: ./abis/Vault.json
        - name: ERC20
          file: ./abis/ERC20.json
        - name: WeightedPool
          file: ./abis/WeightedPool.json
        - name: StablePoolFactory
          file: ./abis/StablePoolFactory.json
        - name: StablePool
          file: ./abis/StablePool.json
      eventHandlers:
        - event: PoolCreated(indexed address)
          handler: handleNewStablePoolV2
  {{/if}}
  {{#if MetaStablePoolFactory}}
  - kind: ethereum/contract
    name: MetaStablePoolFactory
    network: {{network}}
    source:
      address: '{{MetaStablePoolFactory.address}}'
      abi: MetaStablePoolFactory
      startBlock: {{MetaStablePoolFactory.startBlock}}
    mapping:
      kind: ethereum/events
      apiVersion: 0.0.5
      language: wasm/assemblyscript
      file: ./src/mappings/poolFactory.ts
      entities:
        - Balancer
        - Pool
      abis:
        - name: Vault
          file: ./abis/Vault.json
        - name: ERC20
          file: ./abis/ERC20.json
        - name: WeightedPool
          file: ./abis/WeightedPool.json
        - name: MetaStablePoolFactory
          file: ./abis/MetaStablePoolFactory.json
        - name: StablePool
          file: ./abis/StablePool.json
        - name: MetaStablePool
          file: ./abis/MetaStablePool.json
      eventHandlers:
        - event: PoolCreated(indexed address)
          handler: handleNewMetaStablePool
  {{/if}}
  {{#if LiquidityBootstrappingPoolFactory}}
  - kind: ethereum/contract
    name: LiquidityBootstrappingPoolFactory
    network: {{network}}
    source:
      address: '{{LiquidityBootstrappingPoolFactory.address}}'
      abi: LiquidityBootstrappingPoolFactory
      startBlock: {{LiquidityBootstrappingPoolFactory.startBlock}}
    mapping:
      kind: ethereum/events
      apiVersion: 0.0.5
      language: wasm/assemblyscript
      file: ./src/mappings/poolFactory.ts
      entities:
        - Balancer
        - Pool
      abis:
        - name: Vault
          file: ./abis/Vault.json
        - name: ERC20
          file: ./abis/ERC20.json
        - name: WeightedPool
          file: ./abis/WeightedPool.json
        - name: LiquidityBootstrappingPoolFactory
          file: ./abis/LiquidityBootstrappingPoolFactory.json
        - name: LiquidityBootstrappingPool
          file: ./abis/LiquidityBootstrappingPool.json
      eventHandlers:
        - event: PoolCreated(indexed address)
          handler: handleNewLiquidityBootstrappingPool
  {{/if}}
  {{#if TempLiquidityBootstrappingPoolFactory}}
  - kind: ethereum/contract
    name: TempLiquidityBootstrappingPoolFactory
    network: {{network}}
    source:
      address: '{{TempLiquidityBootstrappingPoolFactory.address}}'
      abi: LiquidityBootstrappingPoolFactory
      startBlock: {{TempLiquidityBootstrappingPoolFactory.startBlock}}
    mapping:
      kind: ethereum/events
      apiVersion: 0.0.5
      language: wasm/assemblyscript
      file: ./src/mappings/poolFactory.ts
      entities:
        - Balancer
        - Pool
      abis:
        - name: Vault
          file: ./abis/Vault.json
        - name: ERC20
          file: ./abis/ERC20.json
        - name: WeightedPool
          file: ./abis/WeightedPool.json
        - name: LiquidityBootstrappingPoolFactory
          file: ./abis/LiquidityBootstrappingPoolFactory.json
        - name: LiquidityBootstrappingPool
          file: ./abis/LiquidityBootstrappingPool.json
      eventHandlers:
        - event: PoolCreated(indexed address)
          handler: handleNewLiquidityBootstrappingPool
  {{/if}}
  {{#if InvestmentPoolFactory}}
  - kind: ethereum/contract
    name: InvestmentPoolFactory
    network: {{network}}
    source:
      address: '{{InvestmentPoolFactory.address}}'
      abi: InvestmentPoolFactory
      startBlock: {{InvestmentPoolFactory.startBlock}}
    mapping:
      kind: ethereum/events
      apiVersion: 0.0.5
      language: wasm/assemblyscript
      file: ./src/mappings/poolFactory.ts
      entities:
        - Balancer
        - Pool
      abis:
        - name: Vault
          file: ./abis/Vault.json
        - name: ERC20
          file: ./abis/ERC20.json
        - name: WeightedPool
          file: ./abis/WeightedPool.json
        - name: InvestmentPoolFactory
          file: ./abis/InvestmentPoolFactory.json
        - name: InvestmentPool
          file: ./abis/InvestmentPool.json
      eventHandlers:
        - event: PoolCreated(indexed address)
          handler: handleNewInvestmentPool
  {{/if}}
  {{#if ConvergentPoolFactory}}
  - kind: ethereum/contract
    name: ConvergentPoolFactory
    network: {{network}}
    source:
      address: '{{ConvergentPoolFactory.address}}'
      abi: ConvergentPoolFactory
      startBlock: {{ConvergentPoolFactory.startBlock}}
    mapping:
      kind: ethereum/events
      apiVersion: 0.0.5
      language: wasm/assemblyscript
      file: ./src/mappings/poolFactory.ts
      entities:
        - Balancer
        - Pool
      abis:
        - name: Vault
          file: ./abis/Vault.json
        - name: ERC20
          file: ./abis/ERC20.json
        - name: WeightedPool
          file: ./abis/WeightedPool.json
        - name: ConvergentPoolFactory
          file: ./abis/ConvergentPoolFactory.json
        - name: ConvergentCurvePool
          file: ./abis/ConvergentCurvePool.json
      eventHandlers:
        - event: PoolCreated(indexed address)
          handler: handleNewCCPPool
  {{/if}}
  {{#if StablePhantomPoolFactory}}
  - kind: ethereum/contract
    name: StablePhantomPoolFactory
    network: {{network}}
    source:
      address: '{{StablePhantomPoolFactory.address}}'
      abi: StablePhantomPoolFactory
      startBlock: {{StablePhantomPoolFactory.startBlock}}
    mapping:
      kind: ethereum/events
      apiVersion: 0.0.5
      language: wasm/assemblyscript
      file: ./src/mappings/poolFactory.ts
      entities:
        - Balancer
        - Pool
      abis:
        - name: Vault
          file: ./abis/Vault.json
        - name: ERC20
          file: ./abis/ERC20.json
        - name: WeightedPool
          file: ./abis/WeightedPool.json
        - name: StablePhantomPoolFactory
          file: ./abis/StablePhantomPoolFactory.json
        - name: StablePool
          file: ./abis/StablePool.json
        - name: StablePhantomPool
          file: ./abis/StablePhantomPool.json
      eventHandlers:
        - event: PoolCreated(indexed address)
          handler: handleNewStablePhantomPool
  {{/if}}
  {{#if ComposableStablePoolFactory}}
  - kind: ethereum/contract
    name: ComposableStablePoolFactory
    network: {{network}}
    source:
      address: '{{ComposableStablePoolFactory.address}}'
      abi: ComposableStablePoolFactory
      startBlock: {{ComposableStablePoolFactory.startBlock}}
    mapping:
      kind: ethereum/events
      apiVersion: 0.0.5
      language: wasm/assemblyscript
      file: ./src/mappings/poolFactory.ts
      entities:
        - Balancer
        - Pool
      abis:
        - name: Vault
          file: ./abis/Vault.json
        - name: ERC20
          file: ./abis/ERC20.json
        - name: WeightedPool
          file: ./abis/WeightedPool.json
        - name: ComposableStablePoolFactory
          file: ./abis/ComposableStablePoolFactory.json
        - name: ComposableStablePool
          file: ./abis/ComposableStablePool.json
        - name: StablePool
          file: ./abis/StablePool.json
      eventHandlers:
        - event: PoolCreated(indexed address)
          handler: handleNewComposableStablePool
  {{/if}}
  {{#if ComposableStablePoolV2Factory}}
  - kind: ethereum/contract
    name: ComposableStablePoolV2Factory
    network: {{network}}
    source:
      address: '{{ComposableStablePoolV2Factory.address}}'
      abi: ComposableStablePoolV2Factory
      startBlock: {{ComposableStablePoolV2Factory.startBlock}}
    mapping:
      kind: ethereum/events
      apiVersion: 0.0.5
      language: wasm/assemblyscript
      file: ./src/mappings/poolFactory.ts
      entities:
        - Balancer
        - Pool
      abis:
        - name: Vault
          file: ./abis/Vault.json
        - name: ERC20
          file: ./abis/ERC20.json
        - name: WeightedPool
          file: ./abis/WeightedPool.json
        - name: ComposableStablePoolV2Factory
          file: ./abis/ComposableStablePoolV2Factory.json
        - name: ComposableStablePool
          file: ./abis/ComposableStablePool.json
        - name: StablePool
          file: ./abis/StablePool.json
      eventHandlers:
        - event: PoolCreated(indexed address)
          handler: handleNewComposableStablePoolV2
  {{/if}}
  {{#if ComposableStablePoolV3Factory}}
  - kind: ethereum/contract
    name: ComposableStablePoolV3Factory
    network: {{network}}
    source:
      address: '{{ComposableStablePoolV3Factory.address}}'
      abi: ComposableStablePoolV2Factory
      startBlock: {{ComposableStablePoolV3Factory.startBlock}}
    mapping:
      kind: ethereum/events
      apiVersion: 0.0.5
      language: wasm/assemblyscript
      file: ./src/mappings/poolFactory.ts
      entities:
        - Balancer
        - Pool
      abis:
        - name: Vault
          file: ./abis/Vault.json
        - name: ERC20
          file: ./abis/ERC20.json
        - name: WeightedPool
          file: ./abis/WeightedPool.json
        - name: ComposableStablePoolV2Factory
          file: ./abis/ComposableStablePoolV2Factory.json
        - name: ComposableStablePool
          file: ./abis/ComposableStablePool.json
        - name: StablePool
          file: ./abis/StablePool.json
      eventHandlers:
        - event: PoolCreated(indexed address)
          handler: handleNewComposableStablePoolV3
  {{/if}}
  {{#if HighAmpComposableStablePoolFactory}}
  - kind: ethereum/contract
    name: HighAmpComposableStablePoolFactory
    network: {{network}}
    source:
      address: '{{HighAmpComposableStablePoolFactory.address}}'
      abi: ComposableStablePoolFactory
      startBlock: {{HighAmpComposableStablePoolFactory.startBlock}}
    mapping:
      kind: ethereum/events
      apiVersion: 0.0.5
      language: wasm/assemblyscript
      file: ./src/mappings/poolFactory.ts
      entities:
        - Balancer
        - Pool
      abis:
        - name: Vault
          file: ./abis/Vault.json
        - name: ERC20
          file: ./abis/ERC20.json
        - name: WeightedPool
          file: ./abis/WeightedPool.json
        - name: ComposableStablePoolFactory
          file: ./abis/ComposableStablePoolFactory.json
        - name: ComposableStablePool
          file: ./abis/ComposableStablePool.json
        - name: StablePool
          file: ./abis/StablePool.json
      eventHandlers:
        - event: PoolCreated(indexed address)
          handler: handleNewHighAmpComposableStablePool
  {{/if}}
  {{#if AaveLinearPoolFactory}}
  - kind: ethereum/contract
    name: AaveLinearPoolFactory
    network: {{network}}
    source:
      address: '{{AaveLinearPoolFactory.address}}'
      abi: AaveLinearPoolFactory
      startBlock: {{AaveLinearPoolFactory.startBlock}}
    mapping:
      kind: ethereum/events
      apiVersion: 0.0.5
      language: wasm/assemblyscript
      file: ./src/mappings/poolFactory.ts
      entities:
        - Balancer
        - Pool
      abis:
        - name: Vault
          file: ./abis/Vault.json
        - name: ERC20
          file: ./abis/ERC20.json
        - name: WeightedPool
          file: ./abis/WeightedPool.json
        - name: AaveLinearPoolFactory
          file: ./abis/AaveLinearPoolFactory.json
        - name: LinearPool
          file: ./abis/LinearPool.json
        - name: AaveLinearPool
          file: ./abis/AaveLinearPool.json
      eventHandlers:
        - event: PoolCreated(indexed address)
          handler: handleNewAaveLinearPool
  {{/if}}
  {{#if AaveLinearPoolV2Factory}}
  - kind: ethereum/contract
    name: AaveLinearPoolV2Factory
    network: {{network}}
    source:
      address: '{{AaveLinearPoolV2Factory.address}}'
      abi: AaveLinearPoolFactory
      startBlock: {{AaveLinearPoolV2Factory.startBlock}}
    mapping:
      kind: ethereum/events
      apiVersion: 0.0.5
      language: wasm/assemblyscript
      file: ./src/mappings/poolFactory.ts
      entities:
        - Balancer
        - Pool
      abis:
        - name: Vault
          file: ./abis/Vault.json
        - name: ERC20
          file: ./abis/ERC20.json
        - name: WeightedPool
          file: ./abis/WeightedPool.json
        - name: AaveLinearPoolFactory
          file: ./abis/AaveLinearPoolFactory.json
        - name: LinearPool
          file: ./abis/LinearPool.json
        - name: AaveLinearPool
          file: ./abis/AaveLinearPool.json
      eventHandlers:
        - event: PoolCreated(indexed address)
          handler: handleNewAaveLinearPoolV2
  {{/if}}
  {{#if AaveLinearPoolV3Factory}}
  - kind: ethereum/contract
    name: AaveLinearPoolV3Factory
    network: {{network}}
    source:
      address: '{{AaveLinearPoolV3Factory.address}}'
      abi: AaveLinearPoolV3Factory
      startBlock: {{AaveLinearPoolV3Factory.startBlock}}
    mapping:
      kind: ethereum/events
      apiVersion: 0.0.5
      language: wasm/assemblyscript
      file: ./src/mappings/poolFactory.ts
      entities:
        - Balancer
        - Pool
      abis:
        - name: Vault
          file: ./abis/Vault.json
        - name: ERC20
          file: ./abis/ERC20.json
        - name: WeightedPool
          file: ./abis/WeightedPool.json
        - name: AaveLinearPoolV3Factory
          file: ./abis/AaveLinearPoolV3Factory.json
        - name: LinearPool
          file: ./abis/LinearPool.json
        - name: AaveLinearPool
          file: ./abis/AaveLinearPool.json
      eventHandlers:
        - event: AaveLinearPoolCreated(indexed address,indexed uint256)
          handler: handleNewAaveLinearPoolV3
  {{/if}}
  {{#if AaveLinearPoolV4Factory}}
  - kind: ethereum/contract
    name: AaveLinearPoolV4Factory
    network: {{network}}
    source:
      address: '{{AaveLinearPoolV4Factory.address}}'
      abi: AaveLinearPoolV4Factory
      startBlock: {{AaveLinearPoolV4Factory.startBlock}}
    mapping:
      kind: ethereum/events
      apiVersion: 0.0.5
      language: wasm/assemblyscript
      file: ./src/mappings/poolFactory.ts
      entities:
        - Balancer
        - Pool
      abis:
        - name: Vault
          file: ./abis/Vault.json
        - name: ERC20
          file: ./abis/ERC20.json
        - name: WeightedPool
          file: ./abis/WeightedPool.json
        - name: AaveLinearPoolV4Factory
          file: ./abis/AaveLinearPoolV4Factory.json
        - name: LinearPool
          file: ./abis/LinearPool.json
        - name: AaveLinearPool
          file: ./abis/AaveLinearPool.json
      eventHandlers:
        - event: AaveLinearPoolCreated(indexed address,indexed uint256)
          handler: handleNewAaveLinearPoolV4
  {{/if}}
  {{#if ERC4626LinearPoolFactoryBeta}}
  - kind: ethereum/contract
    name: ERC4626LinearPoolFactoryBeta
    network: {{network}}
    source:
      address: '{{ERC4626LinearPoolFactoryBeta.address}}'
      abi: ERC4626LinearPoolFactory
      startBlock: {{ERC4626LinearPoolFactoryBeta.startBlock}}
    mapping:
      kind: ethereum/events
      apiVersion: 0.0.5
      language: wasm/assemblyscript
      file: ./src/mappings/poolFactory.ts
      entities:
        - Balancer
        - Pool
      abis:
        - name: Vault
          file: ./abis/Vault.json
        - name: ERC20
          file: ./abis/ERC20.json
        - name: WeightedPool
          file: ./abis/WeightedPool.json
        - name: ERC4626LinearPoolFactory
          file: ./abis/ERC4626LinearPoolFactory.json
        - name: LinearPool
          file: ./abis/LinearPool.json
        - name: ERC4626LinearPool
          file: ./abis/ERC4626LinearPool.json
      eventHandlers:
        - event: PoolCreated(indexed address)
          handler: handleNewERC4626LinearPool
  {{/if}}
  {{#if EulerLinearPoolFactory}}
  - kind: ethereum/contract
    name: EulerLinearPoolFactory
    network: {{network}}
    source:
      address: '{{EulerLinearPoolFactory.address}}'
      abi: EulerLinearPoolFactory
      startBlock: {{EulerLinearPoolFactory.startBlock}}
    mapping:
      kind: ethereum/events
      apiVersion: 0.0.5
      language: wasm/assemblyscript
      file: ./src/mappings/poolFactory.ts
      entities:
        - Balancer
        - Pool
      abis:
        - name: Vault
          file: ./abis/Vault.json
        - name: ERC20
          file: ./abis/ERC20.json
        - name: WeightedPool
          file: ./abis/WeightedPool.json
        - name: EulerLinearPoolFactory
          file: ./abis/EulerLinearPoolFactory.json
        - name: LinearPool
          file: ./abis/LinearPool.json
        - name: EulerLinearPool
          file: ./abis/EulerLinearPool.json
      eventHandlers:
        - event: EulerLinearPoolCreated(indexed address,indexed uint256)
          handler: handleNewEulerLinearPool
  {{/if}}
  {{#if ERC4626LinearPoolFactory}}
  - kind: ethereum/contract
    name: ERC4626LinearPoolFactory
    network: {{network}}
    source:
      address: '{{ERC4626LinearPoolFactory.address}}'
      abi: ERC4626LinearPoolFactory
      startBlock: {{ERC4626LinearPoolFactory.startBlock}}
    mapping:
      kind: ethereum/events
      apiVersion: 0.0.5
      language: wasm/assemblyscript
      file: ./src/mappings/poolFactory.ts
      entities:
        - Balancer
        - Pool
      abis:
        - name: Vault
          file: ./abis/Vault.json
        - name: ERC20
          file: ./abis/ERC20.json
        - name: WeightedPool
          file: ./abis/WeightedPool.json
        - name: ERC4626LinearPoolFactory
          file: ./abis/ERC4626LinearPoolFactory.json
        - name: LinearPool
          file: ./abis/LinearPool.json
        - name: ERC4626LinearPool
          file: ./abis/ERC4626LinearPool.json
      eventHandlers:
        - event: PoolCreated(indexed address)
          handler: handleNewERC4626LinearPool
  {{/if}}
<<<<<<< HEAD
  {{#if BeefyLinearPoolFactory}}
  - kind: ethereum/contract
    name: BeefyLinearPoolFactory
    network: {{network}}
    source:
      address: '{{BeefyLinearPoolFactory.address}}'
      abi: BeefyLinearPoolFactory
      startBlock: {{BeefyLinearPoolFactory.startBlock}}
=======
  
  {{#if ERC4626LinearPoolV3Factory}}
  - kind: ethereum/contract
    name: ERC4626LinearPoolV3Factory
    network: {{network}}
    source:
      address: '{{ERC4626LinearPoolV3Factory.address}}'
      abi: ERC4626LinearPoolV3Factory
      startBlock: {{ERC4626LinearPoolV3Factory.startBlock}}
>>>>>>> 486472be
    mapping:
      kind: ethereum/events
      apiVersion: 0.0.5
      language: wasm/assemblyscript
      file: ./src/mappings/poolFactory.ts
      entities:
        - Balancer
        - Pool
      abis:
        - name: Vault
          file: ./abis/Vault.json
        - name: ERC20
          file: ./abis/ERC20.json
        - name: WeightedPool
          file: ./abis/WeightedPool.json
<<<<<<< HEAD
        - name: BeefyLinearPoolFactory
          file: ./abis/BeefyLinearPoolFactory.json
        - name: LinearPool
          file: ./abis/LinearPool.json
        - name: BeefyLinearPool
          file: ./abis/BeefyLinearPool.json
      eventHandlers:
        - event: BeefyLinearPoolCreated(indexed address,indexed uint256)
          handler: handleNewBeefyLinearPool
=======
        - name: ERC4626LinearPoolV3Factory
          file: ./abis/ERC4626LinearPoolV3Factory.json
        - name: LinearPool
          file: ./abis/LinearPool.json
        - name: ERC4626LinearPoolV3
          file: ./abis/ERC4626LinearPoolV3.json
      eventHandlers:
        - event: Erc4626LinearPoolCreated(indexed address,indexed uint256)
          handler: handleNewERC4626LinearPoolV3
>>>>>>> 486472be
  {{/if}}
  {{#if Gyro2PoolFactory}}
  - kind: ethereum/contract
    name: Gyro2PoolFactory
    network: {{network}}
    source:
      address: '{{Gyro2PoolFactory.address}}'
      abi: Gyro2PoolFactory
      startBlock: {{Gyro2PoolFactory.startBlock}}
    mapping:
      kind: ethereum/events
      apiVersion: 0.0.5
      language: wasm/assemblyscript
      file: ./src/mappings/poolFactory.ts
      entities:
        - Balancer
        - Pool
      abis:
        - name: Vault
          file: ./abis/Vault.json
        - name: ERC20
          file: ./abis/ERC20.json
        - name: WeightedPool
          file: ./abis/WeightedPool.json
        - name: Gyro2Pool
          file: ./abis/Gyro2Pool.json
        - name: Gyro2PoolFactory
          file: ./abis/Gyro2PoolFactory.json
      eventHandlers:
        - event: PoolCreated(indexed address)
          handler: handleNewGyro2Pool
  {{/if}}
  {{#if Gyro3PoolFactory}}
  - kind: ethereum/contract
    name: Gyro3PoolFactory
    network: {{network}}
    source:
      address: '{{Gyro3PoolFactory.address}}'
      abi: Gyro3PoolFactory
      startBlock: {{Gyro3PoolFactory.startBlock}}
    mapping:
      kind: ethereum/events
      apiVersion: 0.0.5
      language: wasm/assemblyscript
      file: ./src/mappings/poolFactory.ts
      entities:
        - Balancer
        - Pool
      abis:
        - name: Vault
          file: ./abis/Vault.json
        - name: ERC20
          file: ./abis/ERC20.json
        - name: WeightedPool
          file: ./abis/WeightedPool.json
        - name: Gyro3Pool
          file: ./abis/Gyro3Pool.json
        - name: Gyro3PoolFactory
          file: ./abis/Gyro3PoolFactory.json
      eventHandlers:
        - event: PoolCreated(indexed address)
          handler: handleNewGyro3Pool
  {{/if}}
  {{#if GyroEPoolFactory}}
  - kind: ethereum/contract
    name: GyroEPoolFactory
    network: {{network}}
    source:
      address: '{{GyroEPoolFactory.address}}'
      abi: GyroEPoolFactory
      startBlock: {{GyroEPoolFactory.startBlock}}
    mapping:
      kind: ethereum/events
      apiVersion: 0.0.5
      language: wasm/assemblyscript
      file: ./src/mappings/poolFactory.ts
      entities:
        - Balancer
        - Pool
      abis:
        - name: Vault
          file: ./abis/Vault.json
        - name: ERC20
          file: ./abis/ERC20.json
        - name: WeightedPool
          file: ./abis/WeightedPool.json
        - name: GyroEPool
          file: ./abis/GyroEPool.json
        - name: GyroEPoolFactory
          file: ./abis/GyroEPoolFactory.json
      eventHandlers:
        - event: PoolCreated(indexed address)
          handler: handleNewGyroEPool
  {{/if}}
  {{#if FXPoolFactory}}
  - kind: ethereum/contract
    name: FXPoolFactory
    network: {{network}}
    source:
      address: '{{FXPoolFactory.address}}'
      abi: FXPoolFactory
      startBlock: {{FXPoolFactory.startBlock}}
    mapping:
      kind: ethereum/events
      apiVersion: 0.0.5
      language: wasm/assemblyscript
      file: ./src/mappings/poolFactory.ts
      entities:
        - Balancer
        - Pool
      abis:
        - name: Vault
          file: ./abis/Vault.json
        - name: ERC20
          file: ./abis/ERC20.json
        - name: WeightedPool
          file: ./abis/WeightedPool.json
        - name: FXPool
          file: ./abis/FXPool.json
        - name: FXPoolFactory
          file: ./abis/FXPoolFactory.json
      eventHandlers:
        - event: NewFXPool(indexed address,indexed bytes32,indexed address)
          handler: handleNewFXPool
  {{/if}}
templates:
  - kind: ethereum/contract
    name: WeightedPool
    network: {{network}}
    source:
      abi: WeightedPool
    mapping:
      kind: ethereum/events
      apiVersion: 0.0.5
      language: wasm/assemblyscript
      file: ./src/mappings/poolController.ts
      entities:
        - Pool
        - PoolShare
        - Swap
        - PoolToken
      abis:
        - name: WeightedPool
          file: ./abis/WeightedPool.json
      eventHandlers:
        - event: Transfer(indexed address,indexed address,uint256)
          handler: handleTransfer
        - event: SwapFeePercentageChanged(uint256)
          handler: handleSwapFeePercentageChange
        - event: PausedStateChanged(bool)
          handler: handlePausedStateChanged
  - kind: ethereum/contract
    name: WeightedPoolV2
    network: {{network}}
    source:
      abi: WeightedPoolV2
    mapping:
      kind: ethereum/events
      apiVersion: 0.0.5
      language: wasm/assemblyscript
      file: ./src/mappings/poolController.ts
      entities:
        - Pool
        - PoolShare
        - Swap
        - PoolToken
      abis:
        - name: WeightedPoolV2
          file: ./abis/WeightedPoolV2.json
      eventHandlers:
        - event: Transfer(indexed address,indexed address,uint256)
          handler: handleTransfer
        - event: SwapFeePercentageChanged(uint256)
          handler: handleSwapFeePercentageChange
        - event: ProtocolFeePercentageCacheUpdated(indexed uint256,uint256)
          handler: handleProtocolFeePercentageCacheUpdated
        - event: RecoveryModeStateChanged(bool)
          handler: handleRecoveryModeStateChanged
        - event: PausedStateChanged(bool)
          handler: handlePausedStateChanged
  - kind: ethereum/contract
    name: WeightedPool2Tokens
    network: {{network}}
    source:
      abi: WeightedPool2Tokens
    mapping:
      kind: ethereum/events
      apiVersion: 0.0.5
      language: wasm/assemblyscript
      file: ./src/mappings/poolController.ts
      entities:
        - Pool
        - PoolShare
        - Swap
        - PoolToken
      abis:
        - name: WeightedPool2Tokens
          file: ./abis/WeightedPool2Tokens.json
      eventHandlers:
        - event: Transfer(indexed address,indexed address,uint256)
          handler: handleTransfer
        - event: OracleEnabledChanged(bool)
          handler: handleOracleEnabledChanged
        - event: SwapFeePercentageChanged(uint256)
          handler: handleSwapFeePercentageChange
        - event: PausedStateChanged(bool)
          handler: handlePausedStateChanged
  - kind: ethereum/contract
    name: StablePool
    network: {{network}}
    source:
      abi: StablePool
    mapping:
      kind: ethereum/events
      apiVersion: 0.0.5
      language: wasm/assemblyscript
      file: ./src/mappings/poolController.ts
      entities:
        - Pool
        - PoolShare
        - Swap
        - PoolToken
      abis:
        - name: StablePool
          file: ./abis/StablePool.json
      eventHandlers:
        - event: Transfer(indexed address,indexed address,uint256)
          handler: handleTransfer
        - event: SwapFeePercentageChanged(uint256)
          handler: handleSwapFeePercentageChange
        - event: AmpUpdateStarted(uint256,uint256,uint256,uint256)
          handler: handleAmpUpdateStarted
        - event: AmpUpdateStopped(uint256)
          handler: handleAmpUpdateStopped
        - event: PausedStateChanged(bool)
          handler: handlePausedStateChanged
  - kind: ethereum/contract
    name: MetaStablePool
    network: {{network}}
    source:
      abi: MetaStablePool
    mapping:
      kind: ethereum/events
      apiVersion: 0.0.5
      language: wasm/assemblyscript
      file: ./src/mappings/poolController.ts
      entities:
        - Pool
        - PoolShare
        - Swap
        - PoolToken
        - PriceRateProvider
      abis:
        - name: MetaStablePool
          file: ./abis/MetaStablePool.json
        - name: StablePool
          file: ./abis/StablePool.json
      eventHandlers:
        - event: Transfer(indexed address,indexed address,uint256)
          handler: handleTransfer
        - event: SwapFeePercentageChanged(uint256)
          handler: handleSwapFeePercentageChange
        - event: AmpUpdateStarted(uint256,uint256,uint256,uint256)
          handler: handleAmpUpdateStarted
        - event: AmpUpdateStopped(uint256)
          handler: handleAmpUpdateStopped
        - event: PriceRateProviderSet(indexed address,indexed address,uint256)
          handler: handlePriceRateProviderSet
        - event: PriceRateCacheUpdated(indexed address,uint256)
          handler: handlePriceRateCacheUpdated
        - event: OracleEnabledChanged(bool)
          handler: handleOracleEnabledChanged
        - event: PausedStateChanged(bool)
          handler: handlePausedStateChanged
  - kind: ethereum/contract
    name: ConvergentCurvePool
    network: {{network}}
    source:
      abi: ConvergentCurvePool
    mapping:
      kind: ethereum/events
      apiVersion: 0.0.5
      language: wasm/assemblyscript
      file: ./src/mappings/poolController.ts
      entities:
        - Pool
        - PoolShare
        - Swap
        - PoolToken
      abis:
        - name: ConvergentCurvePool
          file: ./abis/ConvergentCurvePool.json
      eventHandlers:
        - event: Transfer(indexed address,indexed address,uint256)
          handler: handleTransfer
  - kind: ethereum/contract
    name: LiquidityBootstrappingPool
    network: {{network}}
    source:
      abi: LiquidityBootstrappingPool
    mapping:
      kind: ethereum/events
      apiVersion: 0.0.5
      language: wasm/assemblyscript
      file: ./src/mappings/poolController.ts
      entities:
        - Pool
        - PoolShare
        - Swap
        - PoolToken
        - GradualWeightUpdate
      abis:
        - name: LiquidityBootstrappingPool
          file: ./abis/LiquidityBootstrappingPool.json
      eventHandlers:
        - event: Transfer(indexed address,indexed address,uint256)
          handler: handleTransfer
        - event: SwapFeePercentageChanged(uint256)
          handler: handleSwapFeePercentageChange
        - event: SwapEnabledSet(bool)
          handler: handleSwapEnabledSet
        - event: GradualWeightUpdateScheduled(uint256,uint256,uint256[],uint256[])
          handler: handleGradualWeightUpdateScheduled
        - event: PausedStateChanged(bool)
          handler: handlePausedStateChanged
  - kind: ethereum/contract
    name: InvestmentPool
    network: {{network}}
    source:
      abi: InvestmentPool
    mapping:
      kind: ethereum/events
      apiVersion: 0.0.5
      language: wasm/assemblyscript
      file: ./src/mappings/poolController.ts
      entities:
        - Pool
        - PoolShare
        - Swap
        - PoolToken
        - GradualWeightUpdate
      abis:
        - name: InvestmentPool
          file: ./abis/InvestmentPool.json
      eventHandlers:
        - event: Transfer(indexed address,indexed address,uint256)
          handler: handleTransfer
        - event: SwapFeePercentageChanged(uint256)
          handler: handleSwapFeePercentageChange
        - event: SwapEnabledSet(bool)
          handler: handleSwapEnabledSet
        - event: GradualWeightUpdateScheduled(uint256,uint256,uint256[],uint256[])
          handler: handleGradualWeightUpdateScheduled
        - event: ManagementFeePercentageChanged(uint256)
          handler: handleManagementFeePercentageChanged
        - event: PausedStateChanged(bool)
          handler: handlePausedStateChanged
  - kind: ethereum/contract
    name: StablePhantomPool
    network: {{network}}
    source:
      abi: StablePhantomPool
    mapping:
      kind: ethereum/events
      apiVersion: 0.0.5
      language: wasm/assemblyscript
      file: ./src/mappings/poolController.ts
      entities:
        - Pool
        - PoolShare
        - Swap
        - PoolToken
        - GradualWeightUpdate
      abis:
        - name: StablePhantomPool
          file: ./abis/StablePhantomPool.json
        - name: StablePool
          file: ./abis/StablePool.json
      eventHandlers:
        - event: Transfer(indexed address,indexed address,uint256)
          handler: handleTransfer
        - event: SwapFeePercentageChanged(uint256)
          handler: handleSwapFeePercentageChange
        - event: AmpUpdateStarted(uint256,uint256,uint256,uint256)
          handler: handleAmpUpdateStarted
        - event: AmpUpdateStopped(uint256)
          handler: handleAmpUpdateStopped
        - event: TokenRateProviderSet(indexed address,indexed address,uint256)
          handler: handlePriceRateProviderSet
        - event: TokenRateCacheUpdated(indexed address,uint256)
          handler: handlePriceRateCacheUpdated
        - event: PausedStateChanged(bool)
          handler: handlePausedStateChanged
  - kind: ethereum/contract
    name: StablePhantomPoolV2
    network: {{network}}
    source:
      abi: ComposableStablePool
    mapping:
      kind: ethereum/events
      apiVersion: 0.0.5
      language: wasm/assemblyscript
      file: ./src/mappings/poolController.ts
      entities:
        - Pool
        - PoolShare
        - Swap
        - PoolToken
        - GradualWeightUpdate
      abis:
        - name: ComposableStablePool
          file: ./abis/ComposableStablePool.json
        - name: StablePool
          file: ./abis/StablePool.json
      eventHandlers:
        - event: Transfer(indexed address,indexed address,uint256)
          handler: handleTransfer
        - event: SwapFeePercentageChanged(uint256)
          handler: handleSwapFeePercentageChange
        - event: AmpUpdateStarted(uint256,uint256,uint256,uint256)
          handler: handleAmpUpdateStarted
        - event: AmpUpdateStopped(uint256)
          handler: handleAmpUpdateStopped
        - event: TokenRateProviderSet(indexed uint256,indexed address,uint256)
          handler: handleTokenRateProviderSet
        - event: TokenRateCacheUpdated(indexed uint256,uint256)
          handler: handleTokenRateCacheUpdated
        - event: ProtocolFeePercentageCacheUpdated(indexed uint256,uint256)
          handler: handleProtocolFeePercentageCacheUpdated
        - event: RecoveryModeStateChanged(bool)
          handler: handleRecoveryModeStateChanged
        - event: PausedStateChanged(bool)
          handler: handlePausedStateChanged
  - kind: ethereum/contract
    name: LinearPool
    network: {{network}}
    source:
      abi: LinearPool
    mapping:
      kind: ethereum/events
      apiVersion: 0.0.5
      language: wasm/assemblyscript
      file: ./src/mappings/poolController.ts
      entities:
        - Pool
        - PoolShare
        - Swap
        - PoolToken
        - GradualWeightUpdate
      abis:
        - name: LinearPool
          file: ./abis/LinearPool.json
      eventHandlers:
        - event: Transfer(indexed address,indexed address,uint256)
          handler: handleTransfer
        - event: SwapFeePercentageChanged(uint256)
          handler: handleSwapFeePercentageChange
        - event: TargetsSet(indexed address,uint256,uint256)
          handler: handleTargetsSet
        - event: PausedStateChanged(bool)
          handler: handlePausedStateChanged
  - kind: ethereum/contract
    name: Gyro2Pool
    network: {{network}}
    source:
      abi: Gyro2Pool
    mapping:
      kind: ethereum/events
      apiVersion: 0.0.5
      language: wasm/assemblyscript
      file: ./src/mappings/poolController.ts
      entities:
        - Pool
        - PoolShare
        - Swap
        - PoolToken
        - GradualWeightUpdate
      abis:
        - name: Gyro2Pool
          file: ./abis/Gyro2Pool.json
      eventHandlers:
        - event: Transfer(indexed address,indexed address,uint256)
          handler: handleTransfer
        - event: SwapFeePercentageChanged(uint256)
          handler: handleSwapFeePercentageChange
        - event: PausedLocally()
          handler: handlePauseGyroPool
        - event: UnpausedLocally()
          handler: handleUnpauseGyroPool
  - kind: ethereum/contract
    name: Gyro3Pool
    network: {{network}}
    source:
      abi: Gyro3Pool
    mapping:
      kind: ethereum/events
      apiVersion: 0.0.5
      language: wasm/assemblyscript
      file: ./src/mappings/poolController.ts
      entities:
        - Pool
        - PoolShare
        - Swap
        - PoolToken
        - GradualWeightUpdate
      abis:
        - name: Gyro3Pool
          file: ./abis/Gyro3Pool.json
      eventHandlers:
        - event: Transfer(indexed address,indexed address,uint256)
          handler: handleTransfer
        - event: SwapFeePercentageChanged(uint256)
          handler: handleSwapFeePercentageChange
        - event: PausedLocally()
          handler: handlePauseGyroPool
        - event: UnpausedLocally()
          handler: handleUnpauseGyroPool
  - kind: ethereum/contract
    name: GyroEPool
    network: {{network}}
    source:
      abi: GyroEPool
    mapping:
      kind: ethereum/events
      apiVersion: 0.0.5
      language: wasm/assemblyscript
      file: ./src/mappings/poolController.ts
      entities:
        - Pool
        - PoolShare
        - Swap
        - PoolToken
        - GradualWeightUpdate
      abis:
        - name: GyroEPool
          file: ./abis/GyroEPool.json
      eventHandlers:
        - event: Transfer(indexed address,indexed address,uint256)
          handler: handleTransfer
        - event: SwapFeePercentageChanged(uint256)
          handler: handleSwapFeePercentageChange
        - event: PausedLocally()
          handler: handlePauseGyroPool
        - event: UnpausedLocally()
          handler: handleUnpauseGyroPool
  - kind: ethereum/contract
    name: FXPool
    network: {{network}}
    source:
      abi: FXPool
    mapping:
      kind: ethereum/events
      apiVersion: 0.0.5
      language: wasm/assemblyscript
      file: ./src/mappings/poolController.ts
      entities:
        - Pool
        - PoolShare
        - Swap
        - PoolToken
        - GradualWeightUpdate
      abis:
        - name: FXPool
          file: ./abis/FXPool.json
      eventHandlers:
        - event: Transfer(indexed address,indexed address,uint256)
          handler: handleTransfer
        - event: ParametersSet(uint256,uint256,uint256,uint256,uint256)
          handler: handleParametersSet
  - kind: ethereum/contract
    name: OffchainAggregator
    network: {{network}}
    source:
      abi: AccessControlledOffchainAggregator
    mapping:
      kind: ethereum/events
      apiVersion: 0.0.5
      language: wasm/assemblyscript
      file: ./src/mappings/pricing.ts
      entities:
        - Token
      abis:
        - name: AccessControlledOffchainAggregator
          file: ./abis/AccessControlledOffchainAggregator.json
      eventHandlers:
        - event: AnswerUpdated(indexed int256,indexed uint256,uint256)
          handler: handleAnswerUpdated<|MERGE_RESOLUTION|>--- conflicted
+++ resolved
@@ -813,7 +813,39 @@
         - event: PoolCreated(indexed address)
           handler: handleNewERC4626LinearPool
   {{/if}}
-<<<<<<< HEAD
+  {{#if ERC4626LinearPoolV3Factory}}
+  - kind: ethereum/contract
+    name: ERC4626LinearPoolV3Factory
+    network: {{network}}
+    source:
+      address: '{{ERC4626LinearPoolV3Factory.address}}'
+      abi: ERC4626LinearPoolV3Factory
+      startBlock: {{ERC4626LinearPoolV3Factory.startBlock}}
+    mapping:
+      kind: ethereum/events
+      apiVersion: 0.0.5
+      language: wasm/assemblyscript
+      file: ./src/mappings/poolFactory.ts
+      entities:
+        - Balancer
+        - Pool
+      abis:
+        - name: Vault
+          file: ./abis/Vault.json
+        - name: ERC20
+          file: ./abis/ERC20.json
+        - name: WeightedPool
+          file: ./abis/WeightedPool.json
+        - name: ERC4626LinearPoolV3Factory
+          file: ./abis/ERC4626LinearPoolV3Factory.json
+        - name: LinearPool
+          file: ./abis/LinearPool.json
+        - name: ERC4626LinearPoolV3
+          file: ./abis/ERC4626LinearPoolV3.json
+      eventHandlers:
+        - event: Erc4626LinearPoolCreated(indexed address,indexed uint256)
+          handler: handleNewERC4626LinearPoolV3
+  {{/if}}
   {{#if BeefyLinearPoolFactory}}
   - kind: ethereum/contract
     name: BeefyLinearPoolFactory
@@ -822,33 +854,21 @@
       address: '{{BeefyLinearPoolFactory.address}}'
       abi: BeefyLinearPoolFactory
       startBlock: {{BeefyLinearPoolFactory.startBlock}}
-=======
-  
-  {{#if ERC4626LinearPoolV3Factory}}
-  - kind: ethereum/contract
-    name: ERC4626LinearPoolV3Factory
-    network: {{network}}
-    source:
-      address: '{{ERC4626LinearPoolV3Factory.address}}'
-      abi: ERC4626LinearPoolV3Factory
-      startBlock: {{ERC4626LinearPoolV3Factory.startBlock}}
->>>>>>> 486472be
-    mapping:
-      kind: ethereum/events
-      apiVersion: 0.0.5
-      language: wasm/assemblyscript
-      file: ./src/mappings/poolFactory.ts
-      entities:
-        - Balancer
-        - Pool
-      abis:
-        - name: Vault
-          file: ./abis/Vault.json
-        - name: ERC20
-          file: ./abis/ERC20.json
-        - name: WeightedPool
-          file: ./abis/WeightedPool.json
-<<<<<<< HEAD
+    mapping:
+      kind: ethereum/events
+      apiVersion: 0.0.5
+      language: wasm/assemblyscript
+      file: ./src/mappings/poolFactory.ts
+      entities:
+        - Balancer
+        - Pool
+      abis:
+        - name: Vault
+          file: ./abis/Vault.json
+        - name: ERC20
+          file: ./abis/ERC20.json
+        - name: WeightedPool
+          file: ./abis/WeightedPool.json
         - name: BeefyLinearPoolFactory
           file: ./abis/BeefyLinearPoolFactory.json
         - name: LinearPool
@@ -858,17 +878,6 @@
       eventHandlers:
         - event: BeefyLinearPoolCreated(indexed address,indexed uint256)
           handler: handleNewBeefyLinearPool
-=======
-        - name: ERC4626LinearPoolV3Factory
-          file: ./abis/ERC4626LinearPoolV3Factory.json
-        - name: LinearPool
-          file: ./abis/LinearPool.json
-        - name: ERC4626LinearPoolV3
-          file: ./abis/ERC4626LinearPoolV3.json
-      eventHandlers:
-        - event: Erc4626LinearPoolCreated(indexed address,indexed uint256)
-          handler: handleNewERC4626LinearPoolV3
->>>>>>> 486472be
   {{/if}}
   {{#if Gyro2PoolFactory}}
   - kind: ethereum/contract
